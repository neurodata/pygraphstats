# Copyright (c) Microsoft Corporation and contributors.
# Licensed under the MIT License.

import warnings
from collections import Iterable
from functools import reduce
from pathlib import Path
<<<<<<< HEAD
from typing import Any, List, Optional, Tuple, Union

import networkx as nx
import numpy as np
import scipy
from sklearn.utils import check_array
=======
from typing import List, Union

import networkx as nx
import numpy as np
import pandas as pd
from scipy.optimize import linear_sum_assignment
from sklearn.metrics import confusion_matrix
from sklearn.utils import check_array, check_consistent_length, column_or_1d
from sklearn.utils.multiclass import type_of_target, unique_labels
>>>>>>> 59f9b4fe


def import_graph(graph, copy=True):
    """
    A function for reading a graph and returning a shared data type.

    Parameters
    ----------
    graph: object
        Either array-like, shape (n_vertices, n_vertices) numpy array,
        or an object of type networkx.Graph.

    copy: bool, (default=True)
        Whether to return a copied version of array. If False and input is np.array,
        the output returns the original input.

    Returns
    -------
    out: array-like, shape (n_vertices, n_vertices)
        A graph.

    See Also
    --------
    networkx.Graph, numpy.array
    """
    if isinstance(graph, (nx.Graph, nx.DiGraph, nx.MultiGraph, nx.MultiDiGraph)):
        out = nx.to_numpy_array(graph, nodelist=sorted(graph.nodes), dtype=np.float)
    elif isinstance(graph, (np.ndarray, np.memmap)):
        shape = graph.shape
        if len(shape) > 3:
            msg = "Input tensor must have at most 3 dimensions, not {}.".format(
                len(shape)
            )
            raise ValueError(msg)
        elif len(shape) == 3:
            if shape[1] != shape[2]:
                msg = "Input tensor must have same number of vertices."
                raise ValueError(msg)
            min_features = shape[1]
            min_samples = 2
        else:
            min_features = np.max(shape)
            min_samples = min_features
        out = check_array(
            graph,
            dtype=[np.float64, np.float32],
            ensure_2d=True,
            allow_nd=True,  # For omni tensor input
            ensure_min_features=min_features,
            ensure_min_samples=min_samples,
            copy=copy,
        )
    else:
        msg = "Input must be networkx.Graph or np.array, not {}.".format(type(graph))
        raise TypeError(msg)
    return out


def import_edgelist(
    path, extension="edgelist", delimiter=None, nodetype=int, return_vertices=False
):
    """
    Function for reading a single or multiple edgelists. When importing multiple
    edgelists, the union of vertices from all graphs is computed so that each output
    graph have matched vertex set. The order of nodes are sorted by node values.

    Parameters
    ----------
    path : str, Path object, or iterable
        If ``path`` is a directory, then the importing order will be sorted in
        alphabetical order.

    extension : str, optional
        If ``path`` is a directory, then the function will convert all files
        with matching extension.

    delimiter : str or None, default=None, optional
        Delimiter of edgelist. If None, the delimiter is whitespace.

    nodetype : int (default), float, str, Python type, optional
       Convert node data from strings to specified type.

    return_vertices : bool, default=False, optional
        Returns the union of all individual edgelists.

    Returns
    -------
    out : list of array-like, or array-like, shape (n_vertices, n_vertices)
        If ``path`` is a directory, a list of arrays is returned. If ``path`` is a file,
        an array is returned.

    vertices : array-like, shape (n_vertices, )
        If ``return_vertices``` is True, then returns an array of all vertices that were
        included in the output graphs.
    """
    # p = Path(path)
    if not isinstance(path, (str, Path, Iterable)):
        msg = "path must be a string or Iterable, not {}".format(type(path))
        raise TypeError(msg)

    # get a list of files to import
    if isinstance(path, (str, Path)):
        p = Path(path)
        if p.is_dir():
            files = sorted(p.glob("*" + extension))
        elif p.is_file():
            files = [p]
        else:
            raise ValueError("No graphs founds to import.")
    else:  # path is an iterable
        files = [Path(f) for f in path]

    if len(files) == 0:
        msg = "No files found with '{}' extension found.".format(extension)
        raise ValueError(msg)

    graphs = [
        nx.read_weighted_edgelist(f, nodetype=nodetype, delimiter=delimiter)
        for f in files
    ]

    if all(len(G.nodes) == 0 for G in graphs):
        msg = (
            "All graphs have 0 vertices. Please double check if proper "
            + "'delimiter' is given."
        )
        warnings.warn(msg, UserWarning)

    # Compute union of all vertices
    vertices = np.sort(reduce(np.union1d, [G.nodes for G in graphs]))
    out = [nx.to_numpy_array(G, nodelist=vertices, dtype=np.float) for G in graphs]

    # only return adjacency matrix if input is only 1 graph
    if len(out) == 1:
        out = out[0]

    if return_vertices:
        return out, vertices
    else:
        return out


def is_symmetric(X):
    return abs(X - X.T).sum() == 0


def is_loopless(X):
    return not np.any(np.diag(X) != 0)


def is_unweighted(
    graph: Union[
        np.ndarray,
        scipy.sparse.csr.csr_matrix,
        nx.Graph,
        nx.DiGraph,
        nx.MultiGraph,
        nx.MultiDiGraph,
    ],
    weight_attribute: Any = "weight",
):
    """
    Attempts to determine if the provided graph is weighted.

    Parameters
    ----------
    graph : Union[np.ndarray, scipy.sparse.csr.csr_matrix, nx.Graph, nx.DiGraph, nx.MultiGraph, nx.MultiDigraph]
        The graph to test for weightedness. If a networkx graph, we can just ask it directly by querying the weight
        attribute specified on every edge. It's possible an individual edge can be weighted but the full graph is not.
        If an adjacency matrix defined by a numpy.ndarray or scipy.sparse.csr.csr_matrix, we check every value; if
        they are only 0 and 1, we claim the graph is unweighted.
    weight_attribute : Any
        Default is ``weight``. Only used for networkx, and used on the edge data dictionary as a key to look up the
        weight.

    Returns
    -------
    bool
        True if unweighted, False if weighted

    Raises
    ------
    TypeError
        If the provided graph is not a numpy.ndarray, scipy.sparse.csr.csr_matrix, or nx.Graph
    """
    if isinstance(graph, np.ndarray):
        return ((graph == 0) | (graph == 1)).all()
    elif isinstance(graph, scipy.sparse.csr.csr_matrix):
        # brute force.  if anyone has a better way, please PR
        rows, columns = graph.nonzero()
        for i in range(0, len(rows)):
            if graph[rows[i], columns[i]] != 1 or graph[rows[i], columns[i]] != 0:
                return False
        return True
    elif isinstance(graph, nx.Graph):
        return nx.is_weighted(graph, weight=weight_attribute)
    else:
        raise TypeError(
            "This function only works on numpy.ndarray or scipy.sparse.csr.csr_matrix instances"
        )


def is_almost_symmetric(X, atol=1e-15):
    # if isspmatrix(X):
    #     return abs(X - X.T).max() <= atol
    # else:
    #     return np.allclose(X, X.T, atol=atol)
    return abs(X - X.T).max() <= atol


def symmetrize(graph, method="avg"):
    """
    A function for forcing symmetry upon a graph.

    Parameters
    ----------
    graph: object
        Either array-like, (n_vertices, n_vertices) numpy matrix,
        or an object of type networkx.Graph.

    method: {'avg' (default), 'triu', 'tril',}, optional
        An option indicating which half of the edges to
        retain when symmetrizing.

            - 'avg'
                Retain the average weight between the upper and lower
                right triangle, of the adjacency matrix.
            - 'triu'
                Retain the upper right triangle.
            - 'tril'
                Retain the lower left triangle.

    Returns
    -------
    graph: array-like, shape (n_vertices, n_vertices)
        Graph with asymmetries removed.

    Examples
    --------
    >>> a = np.array([
    ...    [0, 1, 1],
    ...    [0, 0, 1],
    ...    [0, 0, 1]])
    >>> symmetrize(a, method="triu")
    array([[0, 1, 1],
           [1, 0, 1],
           [1, 1, 1]])
    """
    # graph = import_graph(graph)
    if method == "triu":
        graph = np.triu(graph)
    elif method == "tril":
        graph = np.tril(graph)
    elif method == "avg":
        graph = (np.triu(graph) + np.tril(graph)) / 2
    else:
        msg = "You have not passed a valid parameter for the method."
        raise ValueError(msg)
    # A = A + A' - diag(A)
    graph = graph + graph.T - np.diag(np.diag(graph))
    return graph


def remove_loops(graph):
    """
    A function to remove loops from a graph.

    Parameters
    ----------
    graph: object
        Either array-like, (n_vertices, n_vertices) numpy matrix,
        or an object of type networkx.Graph.

    Returns
    -------
    graph: array-like, shape(n_vertices, n_vertices)
        the graph with self-loops (edges between the same node) removed.
    """
    graph = import_graph(graph)
    graph = graph - np.diag(np.diag(graph))

    return graph


def to_laplace(graph, form="DAD", regularizer=None):
    r"""
    A function to convert graph adjacency matrix to graph Laplacian.

    Currently supports I-DAD, DAD, and R-DAD Laplacians, where D is the diagonal
    matrix of degrees of each node raised to the -1/2 power, I is the
    identity matrix, and A is the adjacency matrix.

    R-DAD is regularized Laplacian: where :math:`D_t = D + regularizer \times I`.

    Parameters
    ----------
    graph: object
        Either array-like, (n_vertices, n_vertices) numpy array,
        or an object of type networkx.Graph.

    form: {'I-DAD' (default), 'DAD', 'R-DAD'}, string, optional

        - 'I-DAD'
            Computes :math:`L = I - D_i A D_i`
        - 'DAD'
            Computes :math:`L = D_o A D_i`
        - 'R-DAD'
            Computes :math:`L = D_o^r A D_i^r`
            where :math:`D_o^r = D_o + regularizer \times I` and likewise for :math:`D_i`

    regularizer: int, float or None, optional (default=None)
        Constant to add to the degree vector(s). If None, average node degree is added.
        If int or float, must be >= 0. Only used when ``form`` is 'R-DAD'.

    Returns
    -------
    L : numpy.ndarray
        2D (n_vertices, n_vertices) array representing graph
        Laplacian of specified form

    References
    ----------
    .. [1] Qin, Tai, and Karl Rohe. "Regularized spectral clustering
           under the degree-corrected stochastic blockmodel." In Advances
           in Neural Information Processing Systems, pp. 3120-3128. 2013

    .. [2] Rohe, Karl, Tai Qin, and Bin Yu. "Co-clustering directed graphs to discover
           asymmetries and directional communities." Proceedings of the National Academy
           of Sciences 113.45 (2016): 12679-12684.

    Examples
    --------
    >>> a = np.array([
    ...    [0, 1, 1],
    ...    [1, 0, 0],
    ...    [1, 0, 0]])
    >>> to_laplace(a, "DAD")
    array([[0.        , 0.70710678, 0.70710678],
           [0.70710678, 0.        , 0.        ],
           [0.70710678, 0.        , 0.        ]])

    """
    valid_inputs = ["I-DAD", "DAD", "R-DAD"]
    if form not in valid_inputs:
        raise TypeError("Unsuported Laplacian normalization")

    A = import_graph(graph)

    in_degree = np.sum(A, axis=0)
    out_degree = np.sum(A, axis=1)

    # regularize laplacian with parameter
    # set to average degree
    if form == "R-DAD":
        if regularizer is None:
            regularizer = np.mean(out_degree)
        elif not isinstance(regularizer, (int, float)):
            raise TypeError(
                "Regularizer must be a int or float, not {}".format(type(regularizer))
            )
        elif regularizer < 0:
            raise ValueError("Regularizer must be greater than or equal to 0")

        in_degree += regularizer
        out_degree += regularizer

    with np.errstate(divide="ignore"):
        in_root = 1 / np.sqrt(in_degree)  # this is 10x faster than ** -0.5
        out_root = 1 / np.sqrt(out_degree)

    in_root[np.isinf(in_root)] = 0
    out_root[np.isinf(out_root)] = 0

    in_root = np.diag(in_root)  # just change to sparse diag for sparse support
    out_root = np.diag(out_root)

    if form == "I-DAD":
        L = np.diag(in_degree) - A
        L = in_root @ L @ in_root
    elif form == "DAD" or form == "R-DAD":
        L = out_root @ A @ in_root
    if is_symmetric(A):
        return symmetrize(
            L, method="avg"
        )  # sometimes machine prec. makes this necessary
    return L


def is_fully_connected(graph):
    r"""
    Checks whether the input graph is fully connected in the undirected case
    or weakly connected in the directed case.

    Connected means one can get from any vertex :math:`u` to vertex :math:`v` by traversing
    the graph. For a directed graph, weakly connected means that the graph
    is connected after it is converted to an unweighted graph (ignore the
    direction of each edge)

    Parameters
    ----------
    graph: nx.Graph, nx.DiGraph, nx.MultiDiGraph, nx.MultiGraph, np.ndarray
        Input graph in any of the above specified formats. If np.ndarray,
        interpreted as an :math:`n \times n` adjacency matrix

    Returns
    -------
    boolean: True if the entire input graph is connected

    References
    ----------
    http://mathworld.wolfram.com/ConnectedGraph.html
    http://mathworld.wolfram.com/WeaklyConnectedDigraph.html

    Examples
    --------
    >>> a = np.array([
    ...    [0, 1, 0],
    ...    [1, 0, 0],
    ...    [0, 0, 0]])
    >>> is_fully_connected(a)
    False
    """
    if type(graph) is np.ndarray:
        if is_symmetric(graph):
            g_object = nx.Graph()
        else:
            g_object = nx.DiGraph()
        graph = nx.from_numpy_array(graph, create_using=g_object)
    if type(graph) in [nx.Graph, nx.MultiGraph]:
        return nx.is_connected(graph)
    elif type(graph) in [nx.DiGraph, nx.MultiDiGraph]:
        return nx.is_weakly_connected(graph)


def get_lcc(graph, return_inds=False):
    r"""
    Finds the largest connected component for the input graph.

    The largest connected component is the fully connected subgraph
    which has the most nodes.

    Parameters
    ----------
    graph: nx.Graph, nx.DiGraph, nx.MultiDiGraph, nx.MultiGraph, np.ndarray
        Input graph in any of the above specified formats. If np.ndarray,
        interpreted as an :math:`n \times n` adjacency matrix

    return_inds: boolean, default: False
        Whether to return a np.ndarray containing the indices in the original
        adjacency matrix that were kept and are now in the returned graph.
        Ignored when input is networkx object

    Returns
    -------
    graph: nx.Graph, nx.DiGraph, nx.MultiDiGraph, nx.MultiGraph, np.ndarray
        New graph of the largest connected component of the input parameter.

    inds: (optional)
        Indices from the original adjacency matrix that were kept after taking
        the largest connected component.
    """
    input_ndarray = False
    if type(graph) is np.ndarray:
        input_ndarray = True
        if is_symmetric(graph):
            g_object = nx.Graph()
        else:
            g_object = nx.DiGraph()
        graph = nx.from_numpy_array(graph, create_using=g_object)
    if type(graph) in [nx.Graph, nx.MultiGraph]:
        lcc_nodes = max(nx.connected_components(graph), key=len)
    elif type(graph) in [nx.DiGraph, nx.MultiDiGraph]:
        lcc_nodes = max(nx.weakly_connected_components(graph), key=len)
    lcc = graph.subgraph(lcc_nodes).copy()
    lcc.remove_nodes_from([n for n in lcc if n not in lcc_nodes])
    if return_inds:
        nodelist = np.array(list(lcc_nodes))
    if input_ndarray:
        lcc = nx.to_numpy_array(lcc)
    if return_inds:
        return lcc, nodelist
    return lcc


def get_multigraph_union_lcc(graphs, return_inds=False):
    r"""
    Finds the union of all multiple graphs, then compute the largest connected
    component.

    Parameters
    ----------
    graphs: list or np.ndarray
        List of array-like, (n_vertices, n_vertices), or list of np.ndarray
        nx.Graph, nx.DiGraph, nx.MultiDiGraph, nx.MultiGraph.

    return_inds: boolean, default: False
        Whether to return a np.ndarray containing the indices in the original
        adjacency matrix that were kept and are now in the returned graph.
        Ignored when input is networkx object

    Returns
    -------
    out : list or np.ndarray
        If input was a list
    """
    if isinstance(graphs, list):
        if not isinstance(graphs[0], np.ndarray):
            raise NotImplementedError

        out = [import_graph(g) for g in graphs]
        if len(set(map(np.shape, out))) != 1:
            msg = "All input graphs must have the same size"
            raise ValueError(msg)
        bar = np.stack(out).mean(axis=0)
    elif isinstance(graphs, np.ndarray):
        shape = graphs.shape
        if shape[1] != shape[2]:
            msg = "Input graphs must be square"
            raise ValueError(msg)
        bar = graphs.mean(axis=0)
    else:
        msg = "Expected list or np.ndarray, but got {} instead.".format(type(graphs))
        raise ValueError(msg)

    _, idx = get_lcc(bar, return_inds=True)
    idx = np.array(idx)

    if isinstance(graphs, np.ndarray):
        graphs[:, idx[:, None], idx]
    elif isinstance(graphs, list):
        if isinstance(graphs[0], np.ndarray):
            graphs = [g[idx[:, None], idx] for g in graphs]
    if return_inds:
        return graphs, idx
    return graphs


def get_multigraph_intersect_lcc(graphs, return_inds=False):
    r"""
    Finds the intersection of multiple graphs's largest connected components.

    Computes the largest connected component for each graph that was input, and
    takes the intersection over all of these resulting graphs. Note that this
    does not guarantee finding the largest graph where every node is shared among
    all of the input graphs.

    Parameters
    ----------
    graphs: list or np.ndarray
        if list, each element must be an :math:`n \times n` np.ndarray adjacency matrix

    return_inds: boolean, default: False
        Whether to return a np.ndarray containing the indices in the original
        adjacency matrix that were kept and are now in the returned graph.
        Ignored when input is networkx object

    Returns
    -------
    graph: nx.Graph, nx.DiGraph, nx.MultiDiGraph, nx.MultiGraph, np.ndarray
        New graph of the largest connected component of the input parameter.

    inds: (optional)
        Indices from the original adjacency matrix that were kept after taking
        the largest connected component
    """
    lcc_by_graph = []
    inds_by_graph = []
    for graph in graphs:
        lcc, inds = get_lcc(graph, return_inds=True)
        lcc_by_graph.append(lcc)
        inds_by_graph.append(inds)
    inds_intersection = reduce(np.intersect1d, inds_by_graph)
    new_graphs = []
    for graph in graphs:
        if type(graph) is np.ndarray:
            lcc = graph[inds_intersection, :][:, inds_intersection]
        else:
            lcc = graph.subgraph(inds_intersection).copy()
            lcc.remove_nodes_from([n for n in lcc if n not in inds_intersection])
        new_graphs.append(lcc)
    # this is not guaranteed be connected after one iteration because taking the
    # intersection of nodes among graphs can cause some components to become
    # disconnected, so, we check for this and run again if necessary
    recurse = False
    for new_graph in new_graphs:
        if not is_fully_connected(new_graph):
            recurse = True
            break
    if recurse:
        new_graphs, new_inds_intersection = get_multigraph_intersect_lcc(
            new_graphs, return_inds=True
        )
        # new inds intersection are the indices of new_graph that were kept on recurse
        # need to do this because indices could have shifted during recursion
        if type(graphs[0]) is np.ndarray:
            inds_intersection = inds_intersection[new_inds_intersection]
        else:
            inds_intersection = new_inds_intersection
    if type(graphs) != list:
        new_graphs = np.stack(new_graphs)
    if return_inds:
        return new_graphs, inds_intersection
    else:
        return new_graphs


def augment_diagonal(graph, weight=1):
    r"""
    Replaces the diagonal of an adjacency matrix with :math:`\frac{d}{nverts - 1}` where
    :math:`d` is the degree vector for an unweighted graph and the sum of magnitude of
    edge weights for each node for a weighted graph. For a directed graph the in/out
    :math:`d` is averaged.

    Parameters
    ----------
    graph: nx.Graph, nx.DiGraph, nx.MultiDiGraph, nx.MultiGraph, np.ndarray
        Input graph in any of the above specified formats. If np.ndarray,
        interpreted as an :math:`n \times n` adjacency matrix
    weight: float/int
        scalar value to multiply the new diagonal vector by

    Returns
    -------
    graph : np.array
        Adjacency matrix with average degrees added to the diagonal.

    Examples
    --------
    >>> a = np.array([
    ...    [0, 1, 1],
    ...    [1, 0, 0],
    ...    [1, 0, 0]])
    >>> augment_diagonal(a)
    array([[1. , 1. , 1. ],
           [1. , 0.5, 0. ],
           [1. , 0. , 0.5]])
    """
    graph = import_graph(graph)
    graph = remove_loops(graph)

    divisor = graph.shape[0] - 1

    in_degrees = np.sum(np.abs(graph), axis=0)
    out_degrees = np.sum(np.abs(graph), axis=1)
    degrees = (in_degrees + out_degrees) / 2

    diag = weight * degrees / divisor
    graph += np.diag(diag)

    return graph


def binarize(graph):
    """
    Binarize the input adjacency matrix.

    Parameters
    ----------
    graph: nx.Graph, nx.DiGraph, nx.MultiDiGraph, nx.MultiGraph, np.ndarray
        Input graph in any of the above specified formats. If np.ndarray,
        interpreted as an :math:`n \times n` adjacency matrix

    Returns
    -------
    graph : np.array
        Adjacency matrix with all nonzero values transformed to one.

    Examples
    --------
    >>> a = np.array([[0, 1, 2], [1, 0, 3], [2, 3, 0]])
    >>> binarize(a)
    array([[0., 1., 1.],
           [1., 0., 1.],
           [1., 1., 0.]])
    """
    graph = import_graph(graph)
    graph[graph != 0] = 1
    return graph


def cartprod(*arrays):
    """
    Compute the cartesian product of multiple arrays
    """
    N = len(arrays)
    return np.transpose(
        np.meshgrid(*arrays, indexing="ij"), np.roll(np.arange(N + 1), -1)
    ).reshape(-1, N)


def fit_plug_in_variance_estimator(X):
    """
    Takes in ASE of a graph and returns a function that estimates
    the variance-covariance matrix at a given point using the
    plug-in estimator from the RDPG Central Limit Theorem.

    Parameters
    ----------
    X : np.ndarray, shape (n, d)
        adjacency spectral embedding of a graph

    Returns
    -------
    plug_in_variance_estimtor: functions
        a function that estimates variance (see below)
    """

    n = len(X)

    # precompute the Delta and the middle term matrix part
    delta = 1 / (n) * (X.T @ X)
    delta_inverse = np.linalg.inv(delta)
    middle_term_matrix = np.einsum("bi,bo->bio", X, X)

    def plug_in_variance_estimator(x):
        """
        Takes in a point of a matrix of points in R^d and returns an
        estimated covariance matrix for each of the points

        Parameters:
        -----------
        x: np.ndarray, shape (n, d)
            points to estimate variance at
            if 1-dimensional - reshaped to (1, d)

        Returns:
        -------
        covariances: np.ndarray, shape (n, d, d)
            n estimated variance-covariance matrices of the points provided
        """
        if x.ndim < 2:
            x = x.reshape(1, -1)
        # the following two lines are a properly vectorized version of
        # middle_term = 0
        # for i in range(n):
        #     middle_term += np.multiply.outer((x @ X[i] - (x @ X[i]) ** 2),
        #                                      np.outer(X[i], X[i]))
        # where the matrix part does not involve x and has been computed above
        middle_term_scalar = x @ X.T - (x @ X.T) ** 2
        middle_term = np.tensordot(middle_term_scalar, middle_term_matrix, axes=1)
        covariances = delta_inverse @ (middle_term / n) @ delta_inverse
        return covariances

    return plug_in_variance_estimator


<<<<<<< HEAD
def to_weighted_edge_list(
    graph: Union[
        List[Tuple[Any, Any, Union[float, int]]],
        nx.Graph,
        nx.DiGraph,
        nx.MultiGraph,
        nx.MultiDiGraph,
        np.ndarray,
        scipy.sparse.csr.csr_matrix,
    ],
    is_directed: Optional[bool] = None,
    is_weighted: Optional[bool] = None,
    weight_attribute: Any = "weight",
    weight_default: Optional[float] = None,
) -> List[Tuple[str, str, float]]:
    """
    Creates a weighted edge list with string representations of the nodes and float weights.

    Parameters
    ----------
    graph : Union[List[Tuple[Any, Any, Union[float, int]]], nx.Graph, nx.DiGraph, nx.MultiGraph, nx.MultiDiGraph, np.ndarray, scipy.sparse.csr.csr_matrix]
        A representation of a graph either as a list of tuples, a networkx graph, or an adjacency matrix from numpy or scipy.sparse.csr.csr_matrix
    is_directed : Optional[bool]
        Default is ``None``. Ignored if an edge tuple list or networkx graph is provided, but can be used to short
        circuit an exhaustive matrix symmetry check for numpy and scipy matrices.
    is_weighted : Optional[bool]
        Default is ``None``. Ignored if an edge tuple list or networkx graph is provided, but can be used to short
        circuit an exhaustive matrix weight check for numpy and scipy matrices.
    weight_attribute : Any
        Default is the string ``weight``.  Used to retrieve the weight from networkx edge attribute dictionary.
    weight_default : Optional[float]
        Default is ``None``. If given an unweighted graph, will use as a default weight to output in the weighted edge
        list.

    Raises
    ------
    TypeError
        If the graph is not a type we support
    ValueError
        If an adjacency matrix shape is not :math:`n x n`
        If the weight attribute on a networkx graph is not a float
        If the adjacency matrix is unweighted and a default weight is not set

    Returns
    -------
    List[Tuple[str, str, float]]
        A list of edges for the type of graph.  Undirected graphs will only contain a single entry for an edge between
        any two nodes.
    """
    # if we're already an edge list of str, str, float, return it
    if weight_default is not None and not isinstance(weight_default, (float, int)):
        raise TypeError("weight default must be a float or int")

    if isinstance(graph, list):
        if len(graph) == 0:
            return graph
        if not isinstance(graph[0], tuple) or len(graph[0]) != 3:
            raise TypeError(
                "If the provided graph is a list, it must be a list of tuples with 3 values in the form "
                f"of Tuple[Any, Any, Union[int, float]], you provided {type(graph[0])}, {repr(graph[0])}"
            )
        return [
            (str(source), str(target), float(weight))
            for source, target, weight in graph
        ]

    if isinstance(graph, nx.Graph):
        # will catch all networkx graph types
        try:
            return [
                (
                    str(source),
                    str(target),
                    float(data.get(weight_attribute, weight_default)),
                )
                for source, target, data in graph.edges(data=True)
            ]
        except TypeError:
            # None is returned for the weight if it doesn't exist and a weight_default is not set,
            # which results in a TypeError when you call float(None)
            raise ValueError(
                f"The networkx graph provided did not contain a {weight_attribute} that could be cast "
                f"to float in one of the edges"
            )

    if isinstance(graph, (np.ndarray, scipy.sparse.csr.csr_matrix)):
        shape = graph.shape
        if len(shape) != 2 or shape[0] != shape[1]:
            raise ValueError(
                "graphs of type np.ndarray or csr.sparse.csr.csr_matrix should be adjacency matrices with "
                "n x n shape"
            )

        if is_weighted is None:
            is_weighted = not is_unweighted(graph)

        if not is_weighted and weight_default is None:
            raise ValueError(
                "the adjacency matrix provided is not weighted and a default weight has not been set"
            )

        if is_directed is None:
            is_directed = not is_almost_symmetric(graph)

        edges = []
        if isinstance(graph, np.ndarray):
            for i in range(0, shape[0]):
                start = i if not is_directed else 0
                for j in range(start, shape[1]):
                    weight = graph[i][j]
                    if weight != 0:
                        if not is_weighted and weight == 1:
                            weight = weight_default
                        edges.append((str(i), str(j), float(weight)))
        else:
            edges = []
            rows, columns = graph.nonzero()
            for i in range(0, len(rows)):
                row = rows[i]
                column = columns[i]
                if is_directed or (not is_directed and row <= column):
                    edges.append((str(row), str(column), float(graph[row, column])))

        return edges

    raise TypeError(
        f"The type of graph provided {type(graph)} is not a list of 3-tuples, networkx graph, "
        f"numpy.ndarray, or scipy.sparse.csr.csr_matrix"
    )
=======
def remap_labels(
    y_true: Union[List, np.ndarray, pd.Series],
    y_pred: Union[List, np.ndarray, pd.Series],
    return_map: bool = False,
) -> np.ndarray:
    """
    Remaps a categorical labeling (such as one predicted by a clustering algorithm) to
    match the labels used by another similar labeling.

    Given two :math:`n`-length vectors describing a categorical labeling of :math:`n`
    samples, this method reorders the labels of the second vector (`y_pred`) so that as
    many samples as possible from the two label vectors are in the same category.


    Parameters
    ----------
    y_true : array-like of shape (n_samples,)
        Ground truth labels, or, labels to map to.
    y_pred : array-like of shape (n_samples,)
        Labels to remap to match the categorical labeling of `y_true`. The categorical
        labeling of `y_pred` will be preserved exactly, but the labels used to
        denote the categories will be changed to best match the categories used in
        `y_true`.
    return_map : bool, optional
        Whether to return a dictionary where the keys are the original category labels
        from `y_pred` and the values are the new category labels that they were mapped
        to.

    Returns
    -------
    remapped_y_pred : np.ndarray of shape (n_samples,)
        Same categorical labeling as that of `y_pred`, but with the category labels
        permuted to best match those of `y_true`.
    label_map : dict
        Mapping from the original labels of `y_pred` to the new labels which best
        resemble those of `y_true`. Only returned if `return_map` was True.

    Examples
    --------
    >>> y_true = np.array([0,0,1,1,2,2])
    >>> y_pred = np.array([2,2,1,1,0,0])
    >>> remap_labels(y_true, y_pred)
    array([0, 0, 1, 1, 2, 2])

    Notes
    -----
    This method will work well when the label vectors describe a somewhat similar
    categorization of the data (as measured by metrics such as
    :func:`sklearn.metrics.adjusted_rand_score`, for example). When the categorizations
    are not similar, the remapping may not make sense (as such a remapping does not
    exist).

    For example, consider when one category in `y_true` is exactly split in half into
    two categories in `y_pred`. If this is the case, it is impossible to say which of
    the categories in `y_pred` match that original category from `y_true`.
    """
    check_consistent_length(y_true, y_pred)
    true_type = type_of_target(y_true)
    pred_type = type_of_target(y_pred)

    valid_target_types = {"binary", "multiclass"}
    if (true_type not in valid_target_types) or (pred_type not in valid_target_types):
        msg = "Elements of `y_true` and `y_pred` must represent a valid binary or "
        msg += "multiclass labeling, see "
        msg += "https://scikit-learn.org/stable/modules/generated/sklearn.utils.multiclass.type_of_target.html"
        msg += " for more information."
        raise ValueError(msg)

    y_true = column_or_1d(y_true)
    y_pred = column_or_1d(y_pred)

    if not isinstance(return_map, bool):
        raise TypeError("return_map must be of type bool.")

    labels = unique_labels(y_true, y_pred)
    confusion_mat = confusion_matrix(y_true, y_pred, labels=labels)
    row_inds, col_inds = linear_sum_assignment(confusion_mat, maximize=True)
    label_map = dict(zip(labels[col_inds], labels[row_inds]))

    remapped_y_pred = np.vectorize(label_map.get)(y_pred)
    if return_map:
        return remapped_y_pred, label_map
    else:
        return remapped_y_pred
>>>>>>> 59f9b4fe
<|MERGE_RESOLUTION|>--- conflicted
+++ resolved
@@ -5,24 +5,17 @@
 from collections import Iterable
 from functools import reduce
 from pathlib import Path
-<<<<<<< HEAD
 from typing import Any, List, Optional, Tuple, Union
+
 
 import networkx as nx
 import numpy as np
 import scipy
-from sklearn.utils import check_array
-=======
-from typing import List, Union
-
-import networkx as nx
-import numpy as np
 import pandas as pd
 from scipy.optimize import linear_sum_assignment
 from sklearn.metrics import confusion_matrix
 from sklearn.utils import check_array, check_consistent_length, column_or_1d
 from sklearn.utils.multiclass import type_of_target, unique_labels
->>>>>>> 59f9b4fe
 
 
 def import_graph(graph, copy=True):
@@ -769,21 +762,106 @@
     return plug_in_variance_estimator
 
 
-<<<<<<< HEAD
+def remap_labels(
+    y_true: Union[List, np.ndarray, pd.Series],
+    y_pred: Union[List, np.ndarray, pd.Series],
+    return_map: bool = False,
+) -> np.ndarray:
+    """
+    Remaps a categorical labeling (such as one predicted by a clustering algorithm) to
+    match the labels used by another similar labeling.
+
+    Given two :math:`n`-length vectors describing a categorical labeling of :math:`n`
+    samples, this method reorders the labels of the second vector (`y_pred`) so that as
+    many samples as possible from the two label vectors are in the same category.
+
+
+    Parameters
+    ----------
+    y_true : array-like of shape (n_samples,)
+        Ground truth labels, or, labels to map to.
+    y_pred : array-like of shape (n_samples,)
+        Labels to remap to match the categorical labeling of `y_true`. The categorical
+        labeling of `y_pred` will be preserved exactly, but the labels used to
+        denote the categories will be changed to best match the categories used in
+        `y_true`.
+    return_map : bool, optional
+        Whether to return a dictionary where the keys are the original category labels
+        from `y_pred` and the values are the new category labels that they were mapped
+        to.
+
+    Returns
+    -------
+    remapped_y_pred : np.ndarray of shape (n_samples,)
+        Same categorical labeling as that of `y_pred`, but with the category labels
+        permuted to best match those of `y_true`.
+    label_map : dict
+        Mapping from the original labels of `y_pred` to the new labels which best
+        resemble those of `y_true`. Only returned if `return_map` was True.
+
+    Examples
+    --------
+    >>> y_true = np.array([0,0,1,1,2,2])
+    >>> y_pred = np.array([2,2,1,1,0,0])
+    >>> remap_labels(y_true, y_pred)
+    array([0, 0, 1, 1, 2, 2])
+
+    Notes
+    -----
+    This method will work well when the label vectors describe a somewhat similar
+    categorization of the data (as measured by metrics such as
+    :func:`sklearn.metrics.adjusted_rand_score`, for example). When the categorizations
+    are not similar, the remapping may not make sense (as such a remapping does not
+    exist).
+
+    For example, consider when one category in `y_true` is exactly split in half into
+    two categories in `y_pred`. If this is the case, it is impossible to say which of
+    the categories in `y_pred` match that original category from `y_true`.
+    """
+    check_consistent_length(y_true, y_pred)
+    true_type = type_of_target(y_true)
+    pred_type = type_of_target(y_pred)
+
+    valid_target_types = {"binary", "multiclass"}
+    if (true_type not in valid_target_types) or (pred_type not in valid_target_types):
+        msg = "Elements of `y_true` and `y_pred` must represent a valid binary or "
+        msg += "multiclass labeling, see "
+        msg += "https://scikit-learn.org/stable/modules/generated/sklearn.utils.multiclass.type_of_target.html"
+        msg += " for more information."
+        raise ValueError(msg)
+
+    y_true = column_or_1d(y_true)
+    y_pred = column_or_1d(y_pred)
+
+    if not isinstance(return_map, bool):
+        raise TypeError("return_map must be of type bool.")
+
+    labels = unique_labels(y_true, y_pred)
+    confusion_mat = confusion_matrix(y_true, y_pred, labels=labels)
+    row_inds, col_inds = linear_sum_assignment(confusion_mat, maximize=True)
+    label_map = dict(zip(labels[col_inds], labels[row_inds]))
+
+    remapped_y_pred = np.vectorize(label_map.get)(y_pred)
+    if return_map:
+        return remapped_y_pred, label_map
+    else:
+        return remapped_y_pred
+
+
 def to_weighted_edge_list(
-    graph: Union[
-        List[Tuple[Any, Any, Union[float, int]]],
-        nx.Graph,
-        nx.DiGraph,
-        nx.MultiGraph,
-        nx.MultiDiGraph,
-        np.ndarray,
-        scipy.sparse.csr.csr_matrix,
-    ],
-    is_directed: Optional[bool] = None,
-    is_weighted: Optional[bool] = None,
-    weight_attribute: Any = "weight",
-    weight_default: Optional[float] = None,
+        graph: Union[
+            List[Tuple[Any, Any, Union[float, int]]],
+            nx.Graph,
+            nx.DiGraph,
+            nx.MultiGraph,
+            nx.MultiDiGraph,
+            np.ndarray,
+            scipy.sparse.csr.csr_matrix,
+        ],
+        is_directed: Optional[bool] = None,
+        is_weighted: Optional[bool] = None,
+        weight_attribute: Any = "weight",
+        weight_default: Optional[float] = None,
 ) -> List[Tuple[str, str, float]]:
     """
     Creates a weighted edge list with string representations of the nodes and float weights.
@@ -898,90 +976,4 @@
     raise TypeError(
         f"The type of graph provided {type(graph)} is not a list of 3-tuples, networkx graph, "
         f"numpy.ndarray, or scipy.sparse.csr.csr_matrix"
-    )
-=======
-def remap_labels(
-    y_true: Union[List, np.ndarray, pd.Series],
-    y_pred: Union[List, np.ndarray, pd.Series],
-    return_map: bool = False,
-) -> np.ndarray:
-    """
-    Remaps a categorical labeling (such as one predicted by a clustering algorithm) to
-    match the labels used by another similar labeling.
-
-    Given two :math:`n`-length vectors describing a categorical labeling of :math:`n`
-    samples, this method reorders the labels of the second vector (`y_pred`) so that as
-    many samples as possible from the two label vectors are in the same category.
-
-
-    Parameters
-    ----------
-    y_true : array-like of shape (n_samples,)
-        Ground truth labels, or, labels to map to.
-    y_pred : array-like of shape (n_samples,)
-        Labels to remap to match the categorical labeling of `y_true`. The categorical
-        labeling of `y_pred` will be preserved exactly, but the labels used to
-        denote the categories will be changed to best match the categories used in
-        `y_true`.
-    return_map : bool, optional
-        Whether to return a dictionary where the keys are the original category labels
-        from `y_pred` and the values are the new category labels that they were mapped
-        to.
-
-    Returns
-    -------
-    remapped_y_pred : np.ndarray of shape (n_samples,)
-        Same categorical labeling as that of `y_pred`, but with the category labels
-        permuted to best match those of `y_true`.
-    label_map : dict
-        Mapping from the original labels of `y_pred` to the new labels which best
-        resemble those of `y_true`. Only returned if `return_map` was True.
-
-    Examples
-    --------
-    >>> y_true = np.array([0,0,1,1,2,2])
-    >>> y_pred = np.array([2,2,1,1,0,0])
-    >>> remap_labels(y_true, y_pred)
-    array([0, 0, 1, 1, 2, 2])
-
-    Notes
-    -----
-    This method will work well when the label vectors describe a somewhat similar
-    categorization of the data (as measured by metrics such as
-    :func:`sklearn.metrics.adjusted_rand_score`, for example). When the categorizations
-    are not similar, the remapping may not make sense (as such a remapping does not
-    exist).
-
-    For example, consider when one category in `y_true` is exactly split in half into
-    two categories in `y_pred`. If this is the case, it is impossible to say which of
-    the categories in `y_pred` match that original category from `y_true`.
-    """
-    check_consistent_length(y_true, y_pred)
-    true_type = type_of_target(y_true)
-    pred_type = type_of_target(y_pred)
-
-    valid_target_types = {"binary", "multiclass"}
-    if (true_type not in valid_target_types) or (pred_type not in valid_target_types):
-        msg = "Elements of `y_true` and `y_pred` must represent a valid binary or "
-        msg += "multiclass labeling, see "
-        msg += "https://scikit-learn.org/stable/modules/generated/sklearn.utils.multiclass.type_of_target.html"
-        msg += " for more information."
-        raise ValueError(msg)
-
-    y_true = column_or_1d(y_true)
-    y_pred = column_or_1d(y_pred)
-
-    if not isinstance(return_map, bool):
-        raise TypeError("return_map must be of type bool.")
-
-    labels = unique_labels(y_true, y_pred)
-    confusion_mat = confusion_matrix(y_true, y_pred, labels=labels)
-    row_inds, col_inds = linear_sum_assignment(confusion_mat, maximize=True)
-    label_map = dict(zip(labels[col_inds], labels[row_inds]))
-
-    remapped_y_pred = np.vectorize(label_map.get)(y_pred)
-    if return_map:
-        return remapped_y_pred, label_map
-    else:
-        return remapped_y_pred
->>>>>>> 59f9b4fe
+    )