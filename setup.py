# Copyright (c) Microsoft Corporation and contributors.
# Licensed under the MIT License.

import os
import sys
from setuptools import setup, find_packages
<<<<<<< HEAD
=======
from typing import Tuple


def package_metadata() -> Tuple[str, str]:
    sys.path.insert(0, os.path.join("graspy", "version"))  # TODO: #454 Change path in https://github.com/microsoft/graspologic/issues/454
    from version import name, version
    sys.path.pop(0)

    version_path = os.path.join("graspy", "version", "version.txt")
    with open(version_path, "w") as version_file:
        _b = version_file.write(f"{version}")
    return name, version


PACKAGE_NAME, VERSION = package_metadata()
>>>>>>> c8a569cb

DESCRIPTION = "A set of python modules for graph statistics"
with open("README.md", "r") as f:
    LONG_DESCRIPTION = f.read()
AUTHOR = ("Eric Bridgeford, Jaewon Chung, Benjamin Pedigo, Bijan Varjavand",)
AUTHOR_EMAIL = "j1c@jhu.edu"
URL = "https://github.com/neurodata/graspy"
MINIMUM_PYTHON_VERSION = 3, 6  # Minimum of Python 3.6
REQUIRED_PACKAGES = [
    "networkx>=2.1",
    "numpy>=1.8.1",
    "scikit-learn>=0.19.1",
    "scipy>=1.4.0",
    "seaborn>=0.9.0",
    "matplotlib>=3.0.0",
    "hyppo>=0.1.3",
    "POT>=0.7.0",
]


def check_python_version():
    """Exit when the Python version is too low."""
    if sys.version_info < MINIMUM_PYTHON_VERSION:
        sys.exit("Python {}.{}+ is required.".format(*MINIMUM_PYTHON_VERSION))


check_python_version()

setup(
    name=PACKAGE_NAME,
    version=VERSION,
    description=DESCRIPTION,
    long_description=LONG_DESCRIPTION,
    long_description_content_type="text/markdown",
    author=AUTHOR,
    author_email=AUTHOR_EMAIL,
    maintainer="Dwayne Pryce",
    maintainer_email="dwpryce@microsoft.com",
    install_requires=REQUIRED_PACKAGES,
    url=URL,
    license="MIT",
    classifiers=[
        "Development Status :: 3 - Alpha",
        "Intended Audience :: Science/Research",
        "Topic :: Scientific/Engineering :: Mathematics",
        "License :: OSI Approved :: MIT License",
        "Programming Language :: Python :: 3",
        "Programming Language :: Python :: 3.6",
        "Programming Language :: Python :: 3.7",
    ],
    packages=find_packages(exclude=["tests", "tests.*", "tests/*"]),
    include_package_data=True,
    package_data={'version': [os.path.join('graspy', 'version', 'version.txt')]},  # TODO: #454 Also needs changed by https://github.com/microsoft/graspologic/issues/454,
)<|MERGE_RESOLUTION|>--- conflicted
+++ resolved
@@ -4,8 +4,6 @@
 import os
 import sys
 from setuptools import setup, find_packages
-<<<<<<< HEAD
-=======
 from typing import Tuple
 
 
@@ -21,7 +19,6 @@
 
 
 PACKAGE_NAME, VERSION = package_metadata()
->>>>>>> c8a569cb
 
 DESCRIPTION = "A set of python modules for graph statistics"
 with open("README.md", "r") as f:
