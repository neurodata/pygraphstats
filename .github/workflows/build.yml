--- conflicted
+++ resolved
@@ -1,10 +1,5 @@
-<<<<<<< HEAD
 name: graspologic CI
-on: [push]
-=======
-name: Graspologic Continuous Integration
 on: [push, pull_request_target]
->>>>>>> 4ef123c0
 jobs:
   build-documentation:
     runs-on: ubuntu-latest
@@ -34,7 +29,7 @@
         run: |
           pip install -U pip setuptools
           pip install -r requirements.txt
-          black --check --diff ./graspologic ./tests
+          black --check --diff ./graspy ./tests
   mypy-type-check:
     runs-on: ubuntu-latest
     continue-on-error: true
@@ -48,7 +43,7 @@
         run: |
           pip install -U pip setuptools
           pip install -r requirements.txt
-          mypy ./graspologic
+          mypy ./graspy
   test-coverage:
     runs-on: ubuntu-latest
     continue-on-error: true
@@ -62,7 +57,7 @@
         run: |
           pip install -U pip setuptools
           pip install -r requirements.txt
-          python -m pytest --co --cov=graspologic
+          python -m pytest --co --cov=graspy
   unit-and-doc-test:
     runs-on: ${{matrix.os}}
     continue-on-error: true
@@ -80,7 +75,7 @@
         run: |
           pip install -U pip setuptools
           pip install -r requirements.txt
-          pytest tests  # note: should be pytest graspologic tests, but we're skipping doctests for now and re-enabling them in another PR
+          pytest tests  # note: should be pytest graspy tests, but we're skipping doctests for now and re-enabling them in another PR
   publish:
     runs-on: ubuntu-latest
     needs: [build-documentation, code-format-check, unit-and-doc-test]
@@ -98,7 +93,7 @@
       - name: Materialize Fixed Version
         run: |
           python .github/build/set_version.py > graspy/version/version.txt
-          cat graspologic/version/version.txt
+          cat graspy/version/version.txt
       - name: Build with setuptools
         run: |
           python setup.py build sdist
