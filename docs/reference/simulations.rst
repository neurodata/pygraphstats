--- conflicted
+++ resolved
@@ -16,10 +16,6 @@
 
 .. autofunction:: er_corr
 
-<<<<<<< HEAD
 .. autofunction:: sbm_corr
 
 .. autofunction:: rdpg_corr
-=======
-.. autofunction:: sbm_corr
->>>>>>> cb0997a4
