--- conflicted
+++ resolved
@@ -42,11 +42,8 @@
             latent_position_test(A1, A2, embedding=6)
         with pytest.raises(TypeError):
             latent_position_test(A1, A2, test_case=6)
-<<<<<<< HEAD
-=======
         with pytest.raises(TypeError):
             latent_position_test(A1, A2, workers="oops")
->>>>>>> 76cc2a2e
 
     def test_n_bootstraps(self):
         np.random.seed(1234556)
@@ -118,16 +115,11 @@
         A2 = sbm(2 * [b_size], B1)
         A3 = sbm(2 * [b_size], B2)
 
-<<<<<<< HEAD
-=======
         # non parallel test
->>>>>>> 76cc2a2e
         lpt_null = latent_position_test(A1, A2, n_components=2, n_bootstraps=100)
         lpt_alt = latent_position_test(A1, A3, n_components=2, n_bootstraps=100)
         self.assertTrue(lpt_null[0] > 0.05)
         self.assertTrue(lpt_alt[0] <= 0.05)
-<<<<<<< HEAD
-=======
 
         # parallel test
         lpt_null = latent_position_test(
@@ -138,7 +130,6 @@
         )
         self.assertTrue(lpt_null[0] > 0.05)
         self.assertTrue(lpt_alt[0] <= 0.05)
->>>>>>> 76cc2a2e
 
 
 if __name__ == "__main__":
