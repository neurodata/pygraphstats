import unittest
import graspy as gs
import numpy as np
import networkx as nx
from graspy.simulations.simulations import *
from graspy.utils.utils import is_symmetric, is_loopless


def remove_diagonal(A):
    # indices of A
    Aind = np.ravel_multi_index(np.indices(A.shape), A.shape)
    # indices of the diagonal
    eind = np.ravel_multi_index(np.where(np.eye(A.shape[1])), A.shape)
    # set difference of A indices and identity
    dind = np.unravel_index(np.setdiff1d(Aind, eind), A.shape)
    return(A[dind])

class Test_ER(unittest.TestCase):

    @classmethod
    def setUpClass(cls):
        cls.n = 20
        cls.M = 45
        cls.p = 0.2

    def test_ernm(self):
        A = er_nm(self.n, self.M)
        # symmetric, so summing will give us twice the ecount of
        # the full adjacency matrix
        self.assertTrue(A.sum() == 2*self.M)
        self.assertTrue(A.shape == (self.n, self.n))

    def test_ernp(self):
        np.random.seed(123456)
        A = er_np(self.n, self.p)
        # symmetric, so summing will give us twice the ecount of
        # the full adjacency matrix
        dind = remove_diagonal(A)
        self.assertTrue(np.isclose(dind.sum()/float(len(dind)),
            self.p, atol=0.02))
        self.assertTrue(A.shape == (self.n, self.n))


class Test_ZINM(unittest.TestCase):

    @classmethod
    def setUpClass(cls):
        cls.n = 20
        cls.M = 120
        cls.wt = np.random.normal
        cls.mean = 2
        cls.std = 1

    def test_loop_directed(self):
        np.random.seed(12345)
        Abin = zi_nm(self.n, self.M, directed=True, loops=True)
        Awt = zi_nm(self.n, self.M, directed=True, loops=True, wt=self.wt,
            loc=self.mean, scale=self.std)
        # check that correct number of edges assigned
        # sum of nonzero entries and correct for the fact that the diagonal
        # is part of the model now
        self.assertTrue(Abin.sum() == self.M)
        self.assertTrue((Awt != 0).sum() == self.M)


        # check that the nonzero edges have mean self.mean and var self.var
        self.assertTrue(np.isclose(np.mean(Awt[Awt != 0]), self.mean,
            atol=0.15))
        self.assertTrue(np.isclose(np.std(Awt[Awt != 0]), self.std,
            atol=0.15))

        # check loopless and undirected
        self.assertFalse(is_symmetric(Abin))
        self.assertFalse(is_symmetric(Awt))
        self.assertFalse(is_loopless(Abin))
        self.assertFalse(is_loopless(Awt))

        # check dimensions
        self.assertTrue(Abin.shape == (self.n, self.n))
        self.assertTrue(Awt.shape == (self.n, self.n))
        pass

    def test_noloop_directed(self):
        np.random.seed(12345)
        Abin = zi_nm(self.n, self.M, directed=True)
        Awt = zi_nm(self.n, self.M, wt=self.wt, directed=True,
            loc=self.mean, scale=self.std)
        # check that correct number of edges assigned
        self.assertTrue(Abin.sum() == self.M)
        self.assertTrue((Awt != 0).sum() == self.M)

        dind = remove_diagonal(Awt)
        # check that the nonzero edges have mean self.mean and var self.var
        self.assertTrue(np.isclose(np.mean(dind[dind != 0]), self.mean,
            atol=0.15))
        self.assertTrue(np.isclose(np.std(dind[dind != 0]), self.std,
            atol=0.15))

        # check loopless and undirected
        self.assertFalse(is_symmetric(Abin))
        self.assertFalse(is_symmetric(Awt))
        self.assertTrue(is_loopless(Abin))
        self.assertTrue(is_loopless(Awt))

        # check dimensions
        self.assertTrue(Abin.shape == (self.n, self.n))
        self.assertTrue(Awt.shape == (self.n, self.n))
        pass

    def test_loop_undirected(self):
        np.random.seed(12345)
        Abin = zi_nm(self.n, self.M, loops=True)
        Awt = zi_nm(self.n, self.M, loops=True, wt=self.wt,
            loc=self.mean, scale=self.std)
        # check that correct number of edges assigned
        # sum of nonzero entries and correct for the fact that the diagonal
        # is part of the model now
        self.assertTrue(Abin.sum() + np.diag(Abin).sum() == 2*self.M)
        self.assertTrue((Awt != 0).sum() + np.diag(Awt != 0).sum() == 2*self.M)

        # check that the nonzero edges have mean self.mean and var self.var
        self.assertTrue(np.isclose(np.mean(Awt[Awt != 0]), self.mean,
            atol=0.15))
        self.assertTrue(np.isclose(np.std(Awt[Awt != 0]), self.std,
            atol=0.15))

        # check loopless and undirected
        self.assertTrue(is_symmetric(Abin))
        self.assertTrue(is_symmetric(Awt))
        self.assertFalse(is_loopless(Abin))
        self.assertFalse(is_loopless(Awt))

        # check dimensions
        self.assertTrue(Abin.shape == (self.n, self.n))
        self.assertTrue(Awt.shape == (self.n, self.n))
        pass


    def test_noloop_undirected(self):
        np.random.seed(12345)
        Abin = zi_nm(self.n, self.M)
        Awt = zi_nm(self.n, self.M, wt=self.wt, loc=self.mean, scale=self.std)
        # check that correct number of edges assigned
        self.assertTrue(Abin.sum() == 2*self.M)
        self.assertTrue((Awt != 0).sum() == 2*self.M)

        dind = remove_diagonal(Awt)
        # check that the nonzero edges have mean self.mean and var self.var
        self.assertTrue(np.isclose(np.mean(dind[dind != 0]), self.mean,
            atol=0.15))
        self.assertTrue(np.isclose(np.std(dind[dind != 0]), self.std,
            atol=0.15))

        # check loopless and undirected
        self.assertTrue(is_symmetric(Abin))
        self.assertTrue(is_symmetric(Awt))
        self.assertTrue(is_loopless(Abin))
        self.assertTrue(is_loopless(Awt))

        # check dimensions
        self.assertTrue(Abin.shape == (self.n, self.n))
        self.assertTrue(Awt.shape == (self.n, self.n))
        pass


class Test_ZINP(unittest.TestCase):

    @classmethod
    def setUpClass(cls):
        cls.n = 50
        cls.p = 0.5
        cls.wt = np.random.normal
        cls.mean = 2
        cls.std = 1

    def test_loop_directed(self):
        np.random.seed(12345)
        Abin = zi_np(self.n, self.p, directed=True, loops=True)
        Awt = zi_np(self.n, self.p, directed=True, loops=True, wt=self.wt,
            loc=self.mean, scale=self.std)
        # check that correct number of edges assigned
        # sum of nonzero entries and correct for the fact that the diagonal
        # is part of the model now
        self.assertTrue(np.isclose(Abin.sum()/float(np.prod(Abin.shape)),
            self.p, atol=0.02))
        self.assertTrue(np.isclose((Awt != 0).sum()/float(np.prod(Awt.shape)),
            self.p, atol=0.02))

        # check that the nonzero edges have mean self.mean and var self.var
        self.assertTrue(np.isclose(np.mean(Awt[Awt != 0]), self.mean,
            atol=0.15))
        self.assertTrue(np.isclose(np.std(Awt[Awt != 0]), self.std,
            atol=0.15))

        # check loopless and undirected
        self.assertFalse(is_symmetric(Abin))
        self.assertFalse(is_symmetric(Awt))
        self.assertFalse(is_loopless(Abin))
        self.assertFalse(is_loopless(Awt))

        # check dimensions
        self.assertTrue(Abin.shape == (self.n, self.n))
        self.assertTrue(Awt.shape == (self.n, self.n))
        pass

    def test_noloop_directed(self):
        np.random.seed(12345)
        Abin = zi_np(self.n, self.p, directed=True)
        Awt = zi_np(self.n, self.p, wt=self.wt, directed=True,
            loc=self.mean, scale=self.std)
        # check that correct number of edges assigned
        dind = remove_diagonal(Abin)
        dindwt = remove_diagonal(Awt)
        self.assertTrue(np.isclose(dind.sum()/float(len(dind)),
            self.p, atol=0.02))
        self.assertTrue(np.isclose((dindwt != 0).sum()/float(len(dindwt)),
            self.p, atol=0.02))

        # check that the nonzero edges have mean self.mean and var self.var
        self.assertTrue(np.isclose(np.mean(dindwt[dindwt != 0]), self.mean,
            atol=0.15))
        self.assertTrue(np.isclose(np.std(dindwt[dindwt != 0]), self.std,
            atol=0.15))

        # check loopless and undirected
        self.assertFalse(is_symmetric(Abin))
        self.assertFalse(is_symmetric(Awt))
        self.assertTrue(is_loopless(Abin))
        self.assertTrue(is_loopless(Awt))

        # check dimensions
        self.assertTrue(Abin.shape == (self.n, self.n))
        self.assertTrue(Awt.shape == (self.n, self.n))
        pass

    def test_loop_undirected(self):
        np.random.seed(12345)
        Abin = zi_np(self.n, self.p, loops=True)
        Awt = zi_np(self.n, self.p, loops=True, wt=self.wt,
            loc=self.mean, scale=self.std)
        # check that correct number of edges assigned
        self.assertTrue(np.isclose(Abin.sum()/float(np.prod(Abin.shape)),
            self.p, atol=0.02))
        self.assertTrue(np.isclose((Awt != 0).sum()/float(np.prod(Awt.shape)),
            self.p, atol=0.02))
        # check that the nonzero edges have mean self.mean and var self.var
        self.assertTrue(np.isclose(np.mean(Awt[Awt != 0]), self.mean,
            atol=0.15))
        self.assertTrue(np.isclose(np.std(Awt[Awt != 0]), self.std,
            atol=0.15))

        # check loopless and undirected
        self.assertTrue(is_symmetric(Abin))
        self.assertTrue(is_symmetric(Awt))
        self.assertFalse(is_loopless(Abin))
        self.assertFalse(is_loopless(Awt))

        # check dimensions
        self.assertTrue(Abin.shape == (self.n, self.n))
        self.assertTrue(Awt.shape == (self.n, self.n))
        pass


    def test_noloop_undirected(self):
        np.random.seed(123)
        Abin = zi_np(self.n, self.p)
        Awt = zi_np(self.n, self.p, wt=self.wt, loc=self.mean, scale=self.std)
        # check that correct number of edges assigned
        dind = remove_diagonal(Abin)
        dindwt = remove_diagonal(Awt)
        self.assertTrue(np.isclose(dind.sum()/float(len(dind)),
            self.p, atol=0.02))
        self.assertTrue(np.isclose((dindwt != 0).sum()/float(len(dindwt)),
            self.p, atol=0.02))

        # check that the nonzero edges have mean self.mean and var self.var
        self.assertTrue(np.isclose(np.mean(dindwt[dindwt != 0]), self.mean,
            atol=0.15))
        self.assertTrue(np.isclose(np.std(dindwt[dindwt != 0]), self.std,
            atol=0.15))

        # check loopless and undirected
        self.assertTrue(is_symmetric(Abin))
        self.assertTrue(is_symmetric(Awt))
        self.assertTrue(is_loopless(Abin))
        self.assertTrue(is_loopless(Awt))

        # check dimensions
        self.assertTrue(Abin.shape == (self.n, self.n))
        self.assertTrue(Awt.shape == (self.n, self.n))
        pass


class Test_WSBM(unittest.TestCase):

    @classmethod
    def setUpClass(cls):
        # 60 vertex graph w one community having 20 and another
        # w 40 vertices
        cls.n = [50, 70]
        cls.vcount = np.cumsum(cls.n)
        # define non-symmetric probability matrix as uneven
        cls.Pns = np.vstack(([0.6, 0.2], [0.3, 0.4]))
        # define symmetric probability as evenly weighted
        cls.Psy = np.vstack(([0.6, 0.2], [0.3, 0.4]))
        cls.Psy = symmetrize(cls.Psy)

    def test_binary_sbm(self):
        n = [50, 60, 70]
        vcount = np.cumsum(n)
        # define symmetric probability as evenly weighted
        Psy = np.vstack(([0.6, 0.2, 0.3], [0.3, 0.4, 0.2], [0.2, 0.8, 0.1]))
        Psy = symmetrize(Psy)
        np.random.seed(12345)
        A = binary_sbm(n, Psy)
        for i in range(0, len(n)):
            for j in range(0, len(n)):
                irange = np.arange(vcount[i] - n[i], vcount[i])
                jrange = np.arange(vcount[j] - n[j], vcount[j])

                block = A[(vcount[i] - n[i]):vcount[i],
                    (vcount[j] - n[j]):vcount[j]]
                if (i == j):
                    block = remove_diagonal(block)
                self.assertTrue(np.isclose(np.mean(block),
                    Psy[i, j], atol=0.02))
        self.assertTrue(is_symmetric(A))
        self.assertTrue(is_loopless(A))
        # check dimensions
        self.assertTrue(A.shape == (np.sum(n), np.sum(n)))
        pass

    def test_weighted_sbm_singlewt_undirected_loopless(self):
        np.random.seed(12345)
        wt = np.random.normal
        params = {'loc': 2, 'scale': 2}
        A = weighted_sbm(self.n, self.Psy, Wt=wt, Wtargs=params)
        for i in range(0, len(self.n)):
            for j in range(0, len(self.n)):
                irange = np.arange(self.vcount[i] - self.n[i], self.vcount[i])
                jrange = np.arange(self.vcount[j] - self.n[j], self.vcount[j])

                block = A[(self.vcount[i] - self.n[i]):self.vcount[i],
                    (self.vcount[j] - self.n[j]):self.vcount[j]]
                if (i == j):
                    block = remove_diagonal(block)
                self.assertTrue(np.isclose(np.mean(block != 0),
                    self.Psy[i, j], atol=0.02))
                self.assertTrue(np.isclose(np.mean(block[block != 0]),
                    params['loc'], atol=0.2))
                self.assertTrue(np.isclose(np.std(block[block != 0]),
                    params['scale'], atol=0.2))
        self.assertTrue(is_symmetric(A))
        self.assertTrue(is_loopless(A))
        # check dimensions
        self.assertTrue(A.shape == (np.sum(self.n), np.sum(self.n)))

    # below are the expectations of the estimators for the relevant weight
    # functions we exhaustively test
    def exp_normal(self, x):
        return({'loc': np.mean(x), 'scale': np.std(x)})

    def exp_poisson(self, x):
        return({'lam': np.mean(x)})

    def exp_exp(self, x):
        return({'scale': np.mean(x)})

    def exp_unif(self, x):
        return({'low': np.min(x), 'high': np.max(x)})

    def test_weighted_sbm_multiwt_directed_loopless(self):
        np.random.seed(12345)
        Wt = np.vstack(([np.random.normal, np.random.poisson],
            [np.random.exponential, np.random.uniform]))
        Wtargs = np.vstack(([{'loc': 2, 'scale': 2}, {'lam': 5}],
            [{'scale': 2}, {'low': 5, 'high': 10}]))
        check = np.vstack(([self.exp_normal, self.exp_poisson],
            [self.exp_exp, self.exp_unif]))
        A = weighted_sbm(self.n, self.Psy, Wt=Wt, directed=True, Wtargs=Wtargs)
        for i in range(0, len(self.n)):
            for j in range(0, len(self.n)):
                irange = np.arange(self.vcount[i] - self.n[i], self.vcount[i])
                jrange = np.arange(self.vcount[j] - self.n[j], self.vcount[j])

                block = A[(self.vcount[i] - self.n[i]):self.vcount[i],
                    (self.vcount[j] - self.n[j]):self.vcount[j]]
                if (i == j):
                    block = remove_diagonal(block)
                self.assertTrue(np.isclose(np.mean(block != 0),
                    self.Psy[i, j], atol=0.02))
                fit = check[i, j](block[block != 0])
                for k, v in fit.items():
                    self.assertTrue(np.isclose(v, Wtargs[i, j][k],
                        atol=0.2))
        self.assertFalse(is_symmetric(A))
        self.assertTrue(is_loopless(A))
        # check dimensions
        self.assertTrue(A.shape == (np.sum(self.n), np.sum(self.n)))
        pass

    def test_weighted_sbm_multiwt_undirected_loopless(self):
        np.random.seed(12345)
        Wt = np.vstack(([np.random.normal, np.random.poisson],
            [np.random.poisson, np.random.uniform]))
        Wtargs = np.vstack(([{'loc': 2, 'scale': 2}, {'lam': 5}],
            [{'lam': 5}, {'low': 5, 'high': 10}]))
        check = np.vstack(([self.exp_normal, self.exp_poisson],
            [self.exp_poisson, self.exp_unif]))
        A = weighted_sbm(self.n, self.Psy, Wt=Wt, directed=False, Wtargs=Wtargs)
        for i in range(0, len(self.n)):
            for j in range(0, len(self.n)):
                irange = np.arange(self.vcount[i] - self.n[i], self.vcount[i])
                jrange = np.arange(self.vcount[j] - self.n[j], self.vcount[j])

                block = A[(self.vcount[i] - self.n[i]):self.vcount[i],
                    (self.vcount[j] - self.n[j]):self.vcount[j]]
                if (i == j):
                    block = remove_diagonal(block)
                self.assertTrue(np.isclose(np.mean(block != 0),
                    self.Psy[i, j], atol=0.02))
                fit = check[i, j](block[block != 0])
                for k, v in fit.items():
                    self.assertTrue(np.isclose(v, Wtargs[i, j][k],
                        atol=0.2))
        self.assertTrue(is_symmetric(A))
        self.assertTrue(is_loopless(A))
        # check dimensions
        self.assertTrue(A.shape == (np.sum(self.n), np.sum(self.n)))
        pass

    def test_weighted_sbm_multiwt_directed_loopy(self):
        np.random.seed(12345)
        Wt = np.vstack(([np.random.normal, np.random.poisson],
            [np.random.exponential, np.random.uniform]))
        Wtargs = np.vstack(([{'loc': 2, 'scale': 2}, {'lam': 5}],
            [{'scale': 2}, {'low': 5, 'high': 10}]))
        check = np.vstack(([self.exp_normal, self.exp_poisson],
            [self.exp_exp, self.exp_unif]))
        A = weighted_sbm(self.n, self.Psy, Wt=Wt, directed=True, loops=True,
            Wtargs=Wtargs)
        for i in range(0, len(self.n)):
            for j in range(0, len(self.n)):
                irange = np.arange(self.vcount[i] - self.n[i], self.vcount[i])
                jrange = np.arange(self.vcount[j] - self.n[j], self.vcount[j])

                block = A[(self.vcount[i] - self.n[i]):self.vcount[i],
                    (self.vcount[j] - self.n[j]):self.vcount[j]]
                self.assertTrue(np.isclose(np.mean(block != 0),
                    self.Psy[i, j], atol=0.02))
                fit = check[i, j](block[block != 0])
                for k, v in fit.items():
                    self.assertTrue(np.isclose(v, Wtargs[i, j][k],
                        atol=0.2))
        self.assertFalse(is_symmetric(A))
        self.assertFalse(is_loopless(A))
        # check dimensions
        self.assertTrue(A.shape == (np.sum(self.n), np.sum(self.n)))
        pass

    def test_weighted_sbm_multiwt_undirected_loopy(self):
        np.random.seed(12345)
        Wt = np.vstack(([np.random.normal, np.random.poisson],
            [np.random.poisson, np.random.uniform]))
        Wtargs = np.vstack(([{'loc': 2, 'scale': 2}, {'lam': 5}],
            [{'lam': 5}, {'low': 5, 'high': 10}]))
        check = np.vstack(([self.exp_normal, self.exp_poisson],
            [self.exp_poisson, self.exp_unif]))
        A = weighted_sbm(self.n, self.Psy, Wt=Wt, directed=False, loops=True,
            Wtargs=Wtargs)
        for i in range(0, len(self.n)):
            for j in range(0, len(self.n)):
                irange = np.arange(self.vcount[i] - self.n[i], self.vcount[i])
                jrange = np.arange(self.vcount[j] - self.n[j], self.vcount[j])

                block = A[(self.vcount[i] - self.n[i]):self.vcount[i],
                    (self.vcount[j] - self.n[j]):self.vcount[j]]
                self.assertTrue(np.isclose(np.mean(block != 0),
                    self.Psy[i, j], atol=0.02))
                fit = check[i, j](block[block != 0])
                for k, v in fit.items():
                    self.assertTrue(np.isclose(v, Wtargs[i, j][k],
                        atol=0.2))
        self.assertTrue(is_symmetric(A))
        self.assertFalse(is_loopless(A))
        # check dimensions
        self.assertTrue(A.shape == (np.sum(self.n), np.sum(self.n)))
        pass

class Test_RDPG(unittest.TestCase):
    @classmethod
    def setUpClass(cls):
        cls.n = [50, 70]
        cls.Pns = np.vstack(([0.6, 0.2], [0.3, 0.4]))
        # define symmetric probability as evenly weighted
        cls.Psy = np.vstack(([0.6, 0.2], [0.3, 0.4]))
        cls.Psy = symmetrize(cls.Psy)

    def test_dimensions(self):
        X = np.array([[1,1],
                      [1,1],
                      [1,1],
                      [1,0],
                      [1,0],])
        A = rdpg_from_latent(X)
        self.assertTrue(A.shape, (5,5))

    def test_inputs(self):
        x1 = np.array([[1,1],[1,1]])
        x2 = np.array([[1,1]])
        x3 = np.zeros((2,2,2))
        with self.assertRaises(TypeError):
            p_from_latent('hi') # wrong type
        with self.assertRaises(ValueError):
            p_from_latent(x1, x2) # dimension mismatch
        with self.assertRaises(ValueError):
            p_from_latent(x3) # wrong num dimensions
        with self.assertRaises(TypeError):
            rdpg_from_p('XD') # wrong type
        with self.assertRaises(ValueError):
            rdpg_from_p(x3) # wrong num dimensions
        with self.assertRaises(ValueError):
            rdpg_from_p(x2) # wrong shape for P
    
    def test_er_p_is_close(self):
        np.random.seed(8888)
        X = 0.5 * np.ones((100,2))
        graphs = []
        P = p_from_latent(X, rescale=True, loops=True)
        for i in range(1000):
            graphs.append(rdpg_from_p(P))
        graphs = np.stack(graphs)
        self.assertAlmostEqual(np.mean(graphs), 0.5, delta=0.001)
        # mean_graph = np.mean(graphs, axis=0)
        # this only seems to work as n_graphs -> 10000
        # np.testing.assert_allclose(P, mean_graph, atol=0.05)
    
    def test_mini_sbm_p_is_close(self):
        np.random.seed(8888)
        blocks = np.array([[0.8, 0.1],
                           [0.1, 0.5]])
        X = np.array([[-0.87209812, -0.19860733],
                      [-0.26405006,  0.65595546]])
        graphs = []
        P = p_from_latent(X, rescale=True, loops=True)
        for i in range(10000):
            graphs.append(rdpg_from_p(P, symmetric=False))
        graphs = np.stack(graphs)
        mean_graph = np.mean(graphs, axis=0)
        # this atol should be ~5 stdev away
        np.testing.assert_allclose(blocks, mean_graph, atol=0.025) 
<<<<<<< HEAD
    
    def test_kwarg_passing(self):
        np.random.seed(8888)
        X = 0.5 * np.ones((300,2))
        g = rdpg_from_latent(X, rescale=True, loops=True, symmetric=False)
        self.assertFalse(is_symmetric(g))
        self.assertFalse(is_loopless(g))
        g = rdpg_from_latent(X, rescale=True, loops=False, symmetric=False)
        self.assertFalse(is_symmetric(g))
        self.assertTrue(is_loopless(g))
        g = rdpg_from_latent(X, rescale=True, loops=False, symmetric=True)
        self.assertTrue(is_symmetric(g))
        self.assertTrue(is_loopless(g))
=======

    # def test_mini_sbm_p_is_close(self):
    #     # np.random.seed(8889)
    #     blocks = np.array([[0.8, 0.1],
    #                        [0.1, 0.5]])
    #     X = np.array([[-0.87209812, -0.19860733],
    #                   [-0.26405006,  0.65595546]])
    #     graphs = []
    #     P = p_from_latent(X, rescale=True, loops=True)
    #     for i in range(10000):
    #         graphs.append(rdpg_from_p(P, symmetric=False))
    #     graphs = np.stack(graphs)
    #     mean_graph = np.mean(graphs, axis=0)
    #     np.testing.assert_allclose(blocks, mean_graph, atol=0.005)
>>>>>>> bd5fa378
<|MERGE_RESOLUTION|>--- conflicted
+++ resolved
@@ -2,7 +2,7 @@
 import graspy as gs
 import numpy as np
 import networkx as nx
-from graspy.simulations.simulations import *
+from graspy.simulations import *
 from graspy.utils.utils import is_symmetric, is_loopless
 
 
@@ -549,7 +549,6 @@
         mean_graph = np.mean(graphs, axis=0)
         # this atol should be ~5 stdev away
         np.testing.assert_allclose(blocks, mean_graph, atol=0.025) 
-<<<<<<< HEAD
     
     def test_kwarg_passing(self):
         np.random.seed(8888)
@@ -562,20 +561,4 @@
         self.assertTrue(is_loopless(g))
         g = rdpg_from_latent(X, rescale=True, loops=False, symmetric=True)
         self.assertTrue(is_symmetric(g))
-        self.assertTrue(is_loopless(g))
-=======
-
-    # def test_mini_sbm_p_is_close(self):
-    #     # np.random.seed(8889)
-    #     blocks = np.array([[0.8, 0.1],
-    #                        [0.1, 0.5]])
-    #     X = np.array([[-0.87209812, -0.19860733],
-    #                   [-0.26405006,  0.65595546]])
-    #     graphs = []
-    #     P = p_from_latent(X, rescale=True, loops=True)
-    #     for i in range(10000):
-    #         graphs.append(rdpg_from_p(P, symmetric=False))
-    #     graphs = np.stack(graphs)
-    #     mean_graph = np.mean(graphs, axis=0)
-    #     np.testing.assert_allclose(blocks, mean_graph, atol=0.005)
->>>>>>> bd5fa378
+        self.assertTrue(is_loopless(g))