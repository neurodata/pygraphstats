# Copyright (c) Microsoft Corporation and contributors.
# Licensed under the MIT License.

import unittest
<<<<<<< HEAD

=======
import pytest
import numpy as np
import networkx as nx
from graspologic.utils import utils as gus
>>>>>>> a7b34eb1
from math import sqrt

import networkx as nx
import numpy as np
import scipy
import pytest
from numpy.testing import assert_equal

from graspologic.utils import remap_labels
from graspologic.utils import utils as gus


class TestInput(unittest.TestCase):
    @classmethod
    def setUpClass(cls):
        # simple ERxN graph
        n = 15
        p = 0.5
        cls.A = np.zeros((n, n))
        nedge = int(round(n * n * p))
        np.put(
            cls.A,
            np.random.choice(np.arange(0, n * n), size=nedge, replace=False),
            np.random.normal(size=nedge),
        )

    def test_graphin(self):
        G = nx.from_numpy_array(self.A)
        np.testing.assert_array_equal(nx.to_numpy_array(G), gus.import_graph(G))

    def test_npin(self):
        np.testing.assert_array_equal(self.A, gus.import_graph(self.A))

    def test_wrongtypein(self):
        a = 5
        with self.assertRaises(TypeError):
            gus.import_graph(a)
        with self.assertRaises(TypeError):
            gus.import_graph(None)


class TestToLaplace(unittest.TestCase):
    @classmethod
    def setUpClass(cls):
        cls.A = np.array([[0, 1, 0], [1, 0, 1], [0, 1, 0]])
        cls.B = np.array([[0, 1, 1, 1], [0, 0, 0, 1], [0, 1, 0, 1], [0, 1, 1, 0]])

    def test_to_laplace_IDAD(self):
        expected_L_normed = [
            [1, -1 / (sqrt(2)), 0],
            [-1 / (sqrt(2)), 1, -1 / (sqrt(2))],
            [0, -1 / (sqrt(2)), 1],
        ]

        L_normed = gus.to_laplace(self.A, form="I-DAD")
        self.assertTrue(np.allclose(L_normed, expected_L_normed, rtol=1e-04))

    def test_to_laplace_DAD(self):
        expected_L_normed = [
            [0, 1 / sqrt(2), 0],
            [1 / sqrt(2), 0, 1 / sqrt(2)],
            [0, 1 / sqrt(2), 0],
        ]

        L_normed = gus.to_laplace(self.A, form="DAD")

        self.assertTrue(np.allclose(L_normed, expected_L_normed, rtol=1e-04))

    def test_to_laplace_RDAD(self):
        expected_L_normed = [
            [0, 3 / sqrt(70), 0],
            [3 / sqrt(70), 0, 3 / sqrt(70)],
            [0, 3 / sqrt(70), 0],
        ]

        L_normed = gus.to_laplace(self.A, form="R-DAD")

        self.assertTrue(np.allclose(L_normed, expected_L_normed, rtol=1e-04))

    def test_to_laplace_regularizer_kwarg(self):
        expected_L_normed = [
            [0, 1 / sqrt(6), 0],
            [1 / sqrt(6), 0, 1 / sqrt(6)],
            [0, 1 / sqrt(6), 0],
        ]
        L_normed = gus.to_laplace(self.A, form="R-DAD", regularizer=1.0)

        self.assertTrue(np.allclose(L_normed, expected_L_normed, rtol=1e-04))

    def test_to_laplace_symmetric(self):
        L_normed = gus.to_laplace(self.A, form="DAD")

        self.assertTrue(gus.is_symmetric(L_normed))

    def test_to_laplace_unsuported(self):
        with self.assertRaises(TypeError):
            gus.to_laplace(self.A, form="MOM")

    def test_to_laplace_unsuported_regularizer(self):
        with self.assertRaises(TypeError):
            gus.to_laplace(self.A, form="R-DAD", regularizer="2")
        with self.assertRaises(TypeError):
            gus.to_laplace(self.A, form="R-DAD", regularizer=[1, 2, 3])
        with self.assertRaises(ValueError):
            gus.to_laplace(self.A, form="R-DAD", regularizer=-1.0)

    def test_to_laplace_directed(self):
        expected_L_normed = [
            [0, 1 / 5, sqrt(5) / 10, 0.2],
            [0, 0, 0, sqrt(15) / 15],
            [0, sqrt(5) / 10, 0, sqrt(5) / 10],
            [0, sqrt(5) / 10, 0.25, 0],
        ]
        L_normed = gus.to_laplace(self.B, form="R-DAD")
        self.assertTrue(np.allclose(L_normed, expected_L_normed, rtol=1e-04))


class TestChecks(unittest.TestCase):
    @classmethod
    def setUpClass(cls):
        # simple ERxN graph
        n = 15
        p = 0.5
        cls.A = np.zeros((n, n))
        nedge = int(round(n * n * p))
        np.put(
            cls.A,
            np.random.choice(np.arange(0, n * n), size=nedge, replace=False),
            np.random.normal(size=nedge),
        )

    def test_is_unweighted(self):
        B = np.array([[0, 1, 0, 0], [1, 0, 1, 0], [0, 1.0, 0, 0], [1, 0, 1, 0]])
        self.assertTrue(gus.is_unweighted(B))
        self.assertFalse(gus.is_unweighted(self.A))

    def test_is_fully_connected(self):
        # graph where node at index [3] only connects to self
        A = np.array([[1, 0, 1, 0], [0, 1, 1, 0], [1, 1, 0, 0], [0, 0, 0, 1]])
        # fully connected graph
        B = np.array([[1, 0, 1, 0], [0, 1, 1, 0], [1, 1, 0, 1], [0, 0, 0, 1]])
        self.assertFalse(gus.is_fully_connected(A))
        self.assertTrue(gus.is_fully_connected(B))

    def test_is_almost_symmetric(self):
        np.random.seed(8888)
        vec1 = np.random.normal(0, 1, (100, 100))
        vec2 = np.random.normal(0, 1, (100, 100))
        corr = np.corrcoef(vec1, vec2)
        self.assertTrue(gus.is_almost_symmetric(corr, atol=1e-15))
        self.assertFalse(gus.is_symmetric(corr))


class TestLCC(unittest.TestCase):
    def test_lcc_networkx(self):
        expected_lcc_matrix = np.array(
            [
                [0, 1, 1, 0, 0],
                [0, 0, 0, 0, 0],
                [0, 0, 0, 1, 1],
                [0, 1, 0, 0, 0],
                [0, 0, 1, 0, 0],
            ]
        )
        expected_nodelist = np.array([1, 2, 3, 4, 6])
        g = nx.DiGraph()
        [g.add_node(i) for i in range(1, 7)]
        g.add_edge(1, 2)
        g.add_edge(1, 3)
        g.add_edge(3, 4)
        g.add_edge(3, 4)
        g.add_edge(3, 6)
        g.add_edge(6, 3)
        g.add_edge(4, 2)
        lcc, nodelist = gus.get_lcc(g, return_inds=True)
        lcc_matrix = nx.to_numpy_array(lcc)
        np.testing.assert_array_equal(lcc_matrix, expected_lcc_matrix)
        np.testing.assert_array_equal(nodelist, expected_nodelist)
        lcc = gus.get_lcc(g)
        lcc_matrix = nx.to_numpy_array(lcc)
        np.testing.assert_array_equal(lcc_matrix, expected_lcc_matrix)

    def test_lcc_networkx_undirected(self):
        expected_lcc_matrix = np.array(
            [
                [0, 1, 1, 0, 0],
                [1, 0, 0, 1, 0],
                [1, 0, 0, 1, 1],
                [0, 1, 1, 0, 0],
                [0, 0, 1, 0, 0],
            ]
        )
        expected_nodelist = np.array([1, 2, 3, 4, 6])
        g = nx.Graph()
        [g.add_node(i) for i in range(1, 7)]
        g.add_edge(1, 2)
        g.add_edge(1, 3)
        g.add_edge(3, 4)
        g.add_edge(3, 6)
        g.add_edge(6, 3)
        g.add_edge(4, 2)
        lcc, nodelist = gus.get_lcc(g, return_inds=True)
        lcc_matrix = nx.to_numpy_array(lcc)
        np.testing.assert_array_equal(lcc_matrix, expected_lcc_matrix)
        np.testing.assert_array_equal(nodelist, expected_nodelist)
        lcc = gus.get_lcc(g)
        lcc_matrix = nx.to_numpy_array(lcc)
        np.testing.assert_array_equal(lcc_matrix, expected_lcc_matrix)

    def test_lcc_numpy(self):
        expected_lcc_matrix = np.array(
            [
                [0, 1, 1, 0, 0],
                [0, 0, 0, 0, 0],
                [0, 0, 0, 1, 1],
                [0, 1, 0, 0, 0],
                [0, 0, 1, 0, 0],
            ]
        )
        expected_nodelist = np.array([0, 1, 2, 3, 5])
        g = nx.DiGraph()
        [g.add_node(i) for i in range(1, 7)]
        g.add_edge(1, 2)
        g.add_edge(1, 3)
        g.add_edge(3, 4)
        g.add_edge(3, 4)
        g.add_edge(3, 6)
        g.add_edge(6, 3)
        g.add_edge(4, 2)
        g = nx.to_numpy_array(g)
        lcc_matrix, nodelist = gus.get_lcc(g, return_inds=True)
        np.testing.assert_array_equal(lcc_matrix, expected_lcc_matrix)
        np.testing.assert_array_equal(nodelist, expected_nodelist)
        lcc_matrix = gus.get_lcc(g)
        np.testing.assert_array_equal(lcc_matrix, expected_lcc_matrix)

    def test_multigraph_lcc_numpystack(self):
        expected_g_matrix = np.array(
            [[0, 1, 0, 0], [0, 0, 1, 1], [0, 0, 0, 0], [0, 1, 0, 0]]
        )
        expected_f_matrix = np.array(
            [[0, 1, 0, 0], [1, 0, 1, 1], [0, 0, 0, 0], [0, 1, 0, 0]]
        )
        expected_mats = [expected_f_matrix, expected_g_matrix]
        expected_nodelist = np.array([0, 2, 3, 5])
        g = nx.DiGraph()
        [g.add_node(i) for i in range(1, 7)]
        g.add_edge(1, 3)
        g.add_edge(3, 4)
        g.add_edge(3, 4)
        g.add_edge(3, 6)
        g.add_edge(6, 3)
        g.add_edge(4, 2)
        f = g.copy()
        f.add_edge(5, 4)
        f.remove_edge(4, 2)
        f.add_edge(3, 1)
        f = nx.to_numpy_array(f)
        g = nx.to_numpy_array(g)
        lccs, nodelist = gus.get_multigraph_intersect_lcc(
            np.stack([f, g]), return_inds=True
        )
        for i, graph in enumerate(lccs):
            np.testing.assert_array_equal(graph, expected_mats[i])
            np.testing.assert_array_equal(nodelist, expected_nodelist)
        for i, graph in enumerate(lccs):
            np.testing.assert_array_equal(graph, expected_mats[i])

    def test_multigraph_lcc_recurse_numpylist(self):
        g = np.zeros((6, 6))
        g[0, 2] = 1
        g[2, 1] = 1
        g[1, 3] = 1
        g[3, 4] = 1
        # unconnected 5 for this graph

        f = np.zeros((6, 6))
        f[0, 1] = 1
        f[1, 3] = 1
        f[3, 4] = 1
        f[3, 5] = 1
        f[5, 2] = 1

        expected_g_lcc = expected_f_lcc = np.zeros((3, 3))
        expected_g_lcc[0, 1] = 1
        expected_g_lcc[1, 2] = 1
        expected_mats = [expected_g_lcc, expected_f_lcc]
        expected_nodelist = np.array([1, 3, 4])

        lccs, nodelist = gus.get_multigraph_intersect_lcc([f, g], return_inds=True)
        for i, graph in enumerate(lccs):
            np.testing.assert_array_equal(graph, expected_mats[i])
            np.testing.assert_array_equal(nodelist, expected_nodelist)

    def test_multigraph_lcc_numpylist(self):
        expected_g_matrix = np.array(
            [[0, 1, 0, 0], [0, 0, 1, 1], [0, 0, 0, 0], [0, 1, 0, 0]]
        )
        expected_f_matrix = np.array(
            [[0, 1, 0, 0], [1, 0, 1, 1], [0, 0, 0, 0], [0, 1, 0, 0]]
        )
        expected_mats = [expected_f_matrix, expected_g_matrix]
        expected_nodelist = np.array([0, 2, 3, 5])
        g = nx.DiGraph()
        [g.add_node(i) for i in range(1, 7)]
        g.add_edge(1, 3)
        g.add_edge(3, 4)
        g.add_edge(3, 4)
        g.add_edge(3, 6)
        g.add_edge(6, 3)
        g.add_edge(4, 2)
        f = g.copy()
        f.add_edge(5, 4)
        f.remove_edge(4, 2)
        f.add_edge(3, 1)
        f = nx.to_numpy_array(f)
        g = nx.to_numpy_array(g)
        lccs, nodelist = gus.get_multigraph_intersect_lcc([f, g], return_inds=True)
        for i, graph in enumerate(lccs):
            np.testing.assert_array_equal(graph, expected_mats[i])
            np.testing.assert_array_equal(nodelist, expected_nodelist)
        lccs = gus.get_multigraph_intersect_lcc([f, g], return_inds=False)
        for i, graph in enumerate(lccs):
            np.testing.assert_array_equal(graph, expected_mats[i])

    def test_multigraph_lcc_networkx(self):
        expected_g_matrix = np.array(
            [[0, 1, 0, 0], [0, 0, 1, 1], [0, 0, 0, 0], [0, 1, 0, 0]]
        )
        expected_f_matrix = np.array(
            [[0, 1, 0, 0], [1, 0, 1, 1], [0, 0, 0, 0], [0, 1, 0, 0]]
        )
        expected_mats = [expected_f_matrix, expected_g_matrix]
        expected_nodelist = np.array([1, 3, 4, 6])
        g = nx.DiGraph()
        [g.add_node(i) for i in range(1, 7)]
        g.add_edge(1, 3)
        g.add_edge(3, 4)
        g.add_edge(3, 4)
        g.add_edge(3, 6)
        g.add_edge(6, 3)
        g.add_edge(4, 2)
        f = g.copy()
        f.add_edge(5, 4)
        f.remove_edge(4, 2)
        f.add_edge(3, 1)
        lccs, nodelist = gus.get_multigraph_intersect_lcc([f, g], return_inds=True)
        for i, graph in enumerate(lccs):
            np.testing.assert_array_equal(nx.to_numpy_array(graph), expected_mats[i])
            np.testing.assert_array_equal(nodelist, expected_nodelist)
        lccs = gus.get_multigraph_intersect_lcc([f, g], return_inds=False)
        for i, graph in enumerate(lccs):
            np.testing.assert_array_equal(nx.to_numpy_array(graph), expected_mats[i])

    def test_multigraph_union(self):
        A = np.array([[0, 1, 0], [1, 0, 0], [0, 0, 0]])
        B = np.array([[0, 0, 0], [0, 0, 1], [0, 1, 0]])

        out_list = gus.get_multigraph_union_lcc([A, B])
        out_tensor = gus.get_multigraph_union_lcc(np.stack([A, B]))

        np.testing.assert_equal(out_list, [A, B])
        np.testing.assert_array_equal(out_tensor, np.stack([A, B]))


class TestDiagonalAugment(unittest.TestCase):
    def test_augment_diagonal_undirected(self):
        A = np.array(
            [
                [0, 1, 1, 0, 0],
                [1, 0, 0, 2, 1],
                [1, 0, 0, 1, 1],
                [0, 2, 1, 0, 0],
                [0, 1, 1, 0, 0],
            ]
        )
        expected = A.copy().astype(float)
        expected[0, 0] = 2.0 / 4
        expected[1, 1] = 4.0 / 4
        expected[2, 2] = 3.0 / 4
        expected[3, 3] = 3.0 / 4
        expected[4, 4] = 2.0 / 4
        A_aug = gus.augment_diagonal(A)
        np.testing.assert_array_equal(A_aug, expected)

    def test_augment_diagonal_directed(self):
        A = np.array(
            [
                [0, 1, -1, 0, 0],
                [0, 0, 0, 2, 1],
                [1, 0, 0, 1, 1],
                [0, 2, 0, 0, 0],
                [0, 0, 1, 0, 0],
            ]
        )
        expected = A.copy().astype(float)
        expected[0, 0] = 1.5 / 4
        expected[1, 1] = 3 / 4
        expected[2, 2] = 2.5 / 4
        expected[3, 3] = 2.5 / 4
        expected[4, 4] = 1.5 / 4
        A_aug = gus.augment_diagonal(A)
        np.testing.assert_array_equal(A_aug, expected)

    def test_lcc_bad_matrix(self):
        A = np.array([0, 1])
        with self.assertRaises(ValueError):
            gus.get_lcc(A)


def test_binarize():
    g = np.array([[1, 2], [1, 1]])
    g2 = gus.binarize(g)
    g2_expected = np.ones_like(g)
    assert_equal(g2, g2_expected)


class TestRemoveVertices(unittest.TestCase):
    def setUp(self):
        self.directed = np.array(
            [
                [0, 2, 3, 4, 5],
                [6, 0, 8, 9, 10],
                [11, 12, 0, 14, 15],
                [16, 17, 18, 0, 20],
                [21, 22, 23, 24, 0],
            ]
        )
        self.undirected = np.array(
            [
                [0, 6, 11, 16, 21],
                [6, 0, 12, 17, 22],
                [11, 12, 0, 18, 23],
                [16, 17, 18, 0, 24],
                [21, 22, 23, 24, 0],
            ]
        )

    def test_undirected(self):
        # with list index
        indices = [0, -1, 1]
        for idx in [indices, np.array(indices)]:
            A, a = gus.remove_vertices(self.undirected, idx, return_removed=True)
            self.assertIsInstance(a, np.ndarray)
            assert_equal(A, np.array([[0, 18], [18, 0]]))
            assert_equal(a, np.array([[11, 16], [23, 24], [12, 17]]))
            self.assertTrue(gus.is_almost_symmetric(A))

        # with integer index
        indices = 0
        A, a = gus.remove_vertices(self.undirected, indices, return_removed=True)
        assert_equal(A, self.undirected[1:, 1:])
        assert_equal(a, np.array([6, 11, 16, 21]))
        self.assertTrue(gus.is_almost_symmetric(A))
        assert_equal(
            gus.remove_vertices(self.undirected, 0),
            gus.remove_vertices(self.undirected, [0]),
        )

    def test_directed(self):
        # with list index
        idx1 = [0, -1, 1]
        idx2 = np.array(idx1)
        for indices in [idx1, idx2]:
            A, a = gus.remove_vertices(self.directed, indices, return_removed=True)
            self.assertIsInstance(a, tuple)
            self.assertIsInstance(a[0], np.ndarray)
            self.assertIsInstance(a[1], np.ndarray)
            assert_equal(A, np.array([[0, 14], [18, 0]]))
            assert_equal(a[0], np.array([[11, 16], [15, 20], [12, 17]]))
            assert_equal(a[1], np.array([[3, 4], [23, 24], [8, 9]]))

        # with integer index
        idx = 0
        A, a = gus.remove_vertices(self.directed, idx, return_removed=True)
        assert_equal(A, gus.remove_vertices(self.directed, idx))
        self.assertIsInstance(a, tuple)
        self.assertIsInstance(a[0], np.ndarray)
        self.assertIsInstance(a[1], np.ndarray)
        assert_equal(A, self.directed[1:, 1:])
        assert_equal(a[0], np.array([6, 11, 16, 21]))
        assert_equal(a[1], np.array([2, 3, 4, 5]))

    def test_exceptions(self):
        # ensure proper errors are thrown when invalid inputs are passed.
        with pytest.raises(TypeError):
            gus.remove_vertices(9001, 0)

        with pytest.raises(ValueError):
            nonsquare = np.vstack((self.directed, self.directed))
            gus.remove_vertices(nonsquare, 0)

        with pytest.raises(IndexError):
            indices = np.arange(len(self.directed) + 1)
            gus.remove_vertices(self.directed, indices)

        with pytest.raises(IndexError):
            idx = len(self.directed) + 1
            gus.remove_vertices(self.directed, indices)


class TestRemapLabels(unittest.TestCase):
    @classmethod
    def setUpClass(cls):
        cls.y_true = np.array([0, 0, 1, 1, 2, 2])
        cls.y_pred = np.array([1, 1, 2, 2, 0, 0])

    def test_proper_relabeling(self):
        y_pred_remapped, label_map = remap_labels(
            self.y_true, self.y_pred, return_map=True
        )
        assert_equal(y_pred_remapped, self.y_true)
        for key, val in label_map.items():
            if key == 0:
                assert val == 2
            elif key == 2:
                assert val == 1
            elif key == 1:
                assert val == 0

    def test_imperfect_relabeling(self):
        y_true = [0, 0, 0, 1, 1, 1, 2, 2, 2]
        # swap 0 and 1, make the 3rd label wrong.
        y_pred = [1, 1, 0, 0, 0, 0, 2, 2, 2]
        y_pred_remapped = remap_labels(y_true, y_pred)
        assert_equal(y_pred_remapped, [0, 0, 1, 1, 1, 1, 2, 2, 2])

    def test_string_relabeling(self):
        y_true = ["ant", "ant", "cat", "cat", "bird", "bird"]
        y_pred = ["bird", "bird", "cat", "cat", "ant", "ant"]
        y_pred_remapped = remap_labels(y_true, y_pred)
        assert_equal(y_true, y_pred_remapped)

    def test_inputs(self):
        with pytest.raises(ValueError):
            # handled by sklearn confusion matrix
            remap_labels(self.y_true[1:], self.y_pred)

        with pytest.raises(TypeError):
            remap_labels(8, self.y_pred)

        with pytest.raises(TypeError):
            remap_labels(self.y_pred, self.y_true, return_map="hi")

        with pytest.raises(ValueError):
            remap_labels(self.y_pred, ["ant", "ant", "cat", "cat", "bird", "bird"])


def add_edges_to_graph(graph: nx.Graph) -> nx.Graph:
    graph.add_edge("nick", "dwayne", weight=1.0)
    graph.add_edge("nick", "dwayne", weight=3.0)
    graph.add_edge("dwayne", "nick", weight=2.2)
    graph.add_edge("dwayne", "ben", weight=4.2)
    graph.add_edge("ben", "dwayne", weight=0.001)
    return graph


class TestToWeightedEdgeList(unittest.TestCase):
    def test_empty_edge_list(self):
        edges = []
        self.assertEqual([], gus.to_weighted_edge_list(edges))

    def test_assert_wrong_types_in_tuples(self):
        edges = [(True, 4, "sandwich")]
        with self.assertRaises(ValueError):
            gus.to_weighted_edge_list(edges)
        edges = [(True, False, 3.2)]
        self.assertEqual([("True", "False", 3.2)], gus.to_weighted_edge_list(edges))

    def test_empty_nx(self):
        self.assertEqual([], gus.to_weighted_edge_list(nx.Graph()))
        self.assertEqual([], gus.to_weighted_edge_list(nx.DiGraph()))
        self.assertEqual([], gus.to_weighted_edge_list(nx.MultiGraph()))
        self.assertEqual([], gus.to_weighted_edge_list(nx.MultiDiGraph()))

    def test_valid_nx(self):
        graph = add_edges_to_graph(nx.Graph())
        expected = [("nick", "dwayne", 2.2), ("dwayne", "ben", 0.001)]
        self.assertEqual(expected, gus.to_weighted_edge_list(graph))

        graph = add_edges_to_graph(nx.DiGraph())
        expected = [
            ("nick", "dwayne", 3.0),
            ("dwayne", "nick", 2.2),
            ("dwayne", "ben", 4.2),
            ("ben", "dwayne", 0.001),
        ]
        self.assertEqual(expected, gus.to_weighted_edge_list(graph))

        graph = add_edges_to_graph(nx.MultiGraph())
        expected = [
            ("nick", "dwayne", 1.0),
            ("nick", "dwayne", 3.0),
            ("nick", "dwayne", 2.2),
            ("dwayne", "ben", 4.2),
            ("dwayne", "ben", 0.001),
        ]
        self.assertEqual(expected, gus.to_weighted_edge_list(graph))

        graph = add_edges_to_graph(nx.MultiDiGraph())
        expected = [
            ("nick", "dwayne", 1.0),
            ("nick", "dwayne", 3.0),
            ("dwayne", "nick", 2.2),
            ("dwayne", "ben", 4.2),
            ("ben", "dwayne", 0.001),
        ]
        self.assertEqual(expected, gus.to_weighted_edge_list(graph))

    def test_unweighted_nx(self):
        graph = nx.Graph()
        graph.add_edge("dwayne", "nick")
        graph.add_edge("nick", "ben")

        with self.assertRaises(ValueError):
            gus.to_weighted_edge_list(graph)

        self.assertEqual(
            [("dwayne", "nick", 3.33333), ("nick", "ben", 3.33333)],
            gus.to_weighted_edge_list(graph, weight_default=3.33333),
        )

        graph.add_edge("salad", "sandwich", weight=100)

        self.assertEqual(
            [
                ("dwayne", "nick", 3.33333),
                ("nick", "ben", 3.33333),
                ("salad", "sandwich", 100),
            ],
            gus.to_weighted_edge_list(graph, weight_default=3.33333),
        )

    def test_matrices(self):
        graph = add_edges_to_graph(nx.Graph())
        di_graph = add_edges_to_graph(nx.DiGraph())

        dense_undirected = nx.to_numpy_array(graph)
        dense_directed = nx.to_numpy_array(di_graph)

        sparse_undirected = nx.to_scipy_sparse_matrix(graph)
        sparse_directed = nx.to_scipy_sparse_matrix(di_graph)

        expected = [("0", "1", 2.2), ("1", "2", 0.001)]
        self.assertEqual(expected, gus.to_weighted_edge_list(dense_undirected))
        self.assertEqual(expected, gus.to_weighted_edge_list(sparse_undirected))

        expected = [
            ("0", "1", 3.0),
            ("1", "0", 2.2),
            ("1", "2", 4.2),
            ("2", "1", 0.001),
        ]
        self.assertEqual(expected, gus.to_weighted_edge_list(dense_directed))
        self.assertEqual(expected, gus.to_weighted_edge_list(sparse_directed))

    def test_empty_adj_matrices(self):
        dense = np.array([])
        with self.assertRaises(ValueError):
            gus.to_weighted_edge_list(dense)

        sparse = scipy.sparse.csr_matrix([])
        with self.assertRaises(ValueError):
            gus.to_weighted_edge_list(sparse)

    def test_misshapen_matrices(self):
        data = [[3, 2, 0], [2, 0, 1]]  # this is utter gibberish
        with self.assertRaises(ValueError):
            gus.to_weighted_edge_list(np.array(data))
        with self.assertRaises(ValueError):
            gus.to_weighted_edge_list(scipy.sparse.csr_matrix(data))<|MERGE_RESOLUTION|>--- conflicted
+++ resolved
@@ -2,14 +2,6 @@
 # Licensed under the MIT License.
 
 import unittest
-<<<<<<< HEAD
-
-=======
-import pytest
-import numpy as np
-import networkx as nx
-from graspologic.utils import utils as gus
->>>>>>> a7b34eb1
 from math import sqrt
 
 import networkx as nx
