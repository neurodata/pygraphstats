--- conflicted
+++ resolved
@@ -443,19 +443,12 @@
 
     References
     ----------
-<<<<<<< HEAD
     .. [1] Sussman, D.L., Tang, M., Fishkind, D.E., Priebe, C.E.  "A
        Consistent Adjacency Spectral Embedding for Stochastic Blockmodel Graphs,"
        Journal of the American Statistical Association, Vol. 107(499), 2012
     
     '''
 
-=======
-    
-    '''
-
-    
->>>>>>> bd5fa378
     if Y is None:
         Y = X
     if type(X) is not np.ndarray or type(Y) is not np.ndarray:
@@ -478,7 +471,6 @@
         P[P > 1] = 1
     return P
 
-<<<<<<< HEAD
 def rdpg_from_p(P, symmetric=False, **kwargs):
     '''
     Gemerates a binary random graph based on the P matrix provided
@@ -508,9 +500,6 @@
     
     '''
     
-=======
-def rdpg_from_p(P, symmetric=True, **kwargs):
->>>>>>> bd5fa378
     if type(P) is not np.ndarray:
         raise TypeError('P must be numpy.ndarray')
     if len(P.shape) != 2:
@@ -528,8 +517,7 @@
         A = np.random.binomial(1, P)
     return A
 
-<<<<<<< HEAD
-def rdpg_from_latent(X, Y=None, rescale=True, loops=True, symmetric=False, **kwargs):
+def rdpg_from_latent(X, Y=None, rescale=True, loops=True, symmetric=False):
     '''
     Samples a random graph based on the latent positions in X (and 
     optionally in Y)
@@ -576,9 +564,5 @@
     
     '''
     
-    P = p_from_latent(X,Y,loops=loops,**kwargs)
-=======
-def rdpg_from_latent(X, Y=None, rescale=True, loops=False, symmetric=True, **kwargs):
-    P = p_from_latent(X,Y,**kwargs)
->>>>>>> bd5fa378
-    return rdpg_from_p(P, **kwargs)+    P = p_from_latent(X,Y,rescale=rescale, loops=loops)
+    return rdpg_from_p(P,symmetric=symmetric)